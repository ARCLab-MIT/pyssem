--- conflicted
+++ resolved
@@ -26,12 +26,8 @@
       - name: Install build dependencies
         run: |
           python -m pip install --upgrade pip
-<<<<<<< HEAD
           pip install setuptools wheel twine setuptools_scm
 
-=======
-          pip install setuptools wheel twine  # Ensure setuptools, wheel, and twine are installed
->>>>>>> 4da67ed0
       - name: Install other dependencies
         run: |
           if [ -f requirements.txt ]; then pip install -r requirements.txt; fi
@@ -64,4 +60,4 @@
         with:
           user: __token__
           password: ${{ secrets.PYPI_API_TOKEN }}
-          repository_url: https://test.pypi.org/legacy/+          repository_url: https://test.pypi.org/legacy/
