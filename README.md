--- conflicted
+++ resolved
@@ -5,13 +5,10 @@
 pySSEM is a tool that investigates the evolution of the space objects population in Low Earth Orbit (LEO) by exploiting a new probabilistic source-sink model. The objective is to estimate the LEO orbital capacity. This is carried out through the long-term propagation of the proposed source-sink model, which globally takes into account different object species, such as active satellites, derelict satellites, debris, and additional subgroups. Since the Space Objects (SOs) are propagated as species, the information about single objects is missing, but it allows the model to be computationally fast and provide essential information about the projected future distribution of SOs in the space environment for long prediction horizons.
 
 ## Creating a simulation
-<<<<<<< HEAD
-=======
 If you are running a simulation for the first time, we would recomment starting with the `pyssem/example-sim.json` file, which is a simulation presented by [Miles Lifson at AMOS 2023](https://amostech.com/TechnicalPapers/2023/Poster/Lifson.pdf). Use this as a starting template and then updating the parameters as desired.
 
 Unfortunately, in version 1, adding your own launch file will not be possible and you will only be able to add the launch file created in the above paper. 
 
->>>>>>> 0970137a
 ## Simulation Parameters
 
 When creating a model, the following properties are required within the `scenario_properties` section of your JSON configuration file. These parameters define the core aspects of your simulation environment:
@@ -49,8 +46,6 @@
 - **v_imp**: Impact velocity (in km/s).
   - Example: `"v_imp": 10.0`
 
-<<<<<<< HEAD
-=======
 - **fragment_spreading**: Debris fragments are spread across orbital shells after a collision. This will drastically increase run time, but will lead to more accurate results
   - Example: `true`
 
@@ -60,7 +55,6 @@
 - **baseline**: No futher launches. 
   - Example: `false`
 
->>>>>>> 0970137a
 ## Species Definition
 
 Each species in the simulation is defined in the `species` section of the JSON configuration file. Each species has its own unique properties and can contain multiple length variations.
