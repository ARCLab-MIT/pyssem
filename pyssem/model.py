from .utils.simulation.scen_properties import ScenarioProperties
from .utils.simulation.species import Species
from .utils.collisions.collisions import create_collision_pairs
# if testing locally, use the following import statements
# from utils.simulation.scen_properties import ScenarioProperties
# from utils.simulation.species import Species
# from utils.collisions.collisions import create_collision_pairs
from datetime import datetime
import json
import os
import pickle
import matplotlib.pyplot as plt
import imageio
import numpy as np
import pandas as pd


class Model:
    def __init__(self, start_date, simulation_duration, steps, min_altitude, max_altitude, 
                        n_shells, launch_function, integrator, density_model, LC, v_imp=None,
                        fragment_spreading=True, parallel_processing=False, baseline=False):
        """
        Initialize the scenario properties for the simulation model.

        Parameters:
        - start_date (str): Start date of the simulation in MM/DD/YYYY format.
        - simulation_duration (int): Duration of the simulation in days.
        - steps (int): Number of steps in the simulation.
        - min_altitude (int): Minimum altitude in meters.
        - max_altitude (int): Maximum altitude in meters.
        - n_shells (int): Number of shells in the simulation.
        - launch_function (str): Type of launch function (e.g., "Constant").
        - integrator (str): Type of integrator to use (e.g., "BDF").
        - density_model (str): Density model to use ("static_exp_dens_func").
        - LC (float): Coefficient related to launch (unitless).
        - v_imp (float): Impact velocity of objects in m/s.
        - _return (bool): Whether to return the scenario properties object.

        Returns:
        ScenarioProperties: An initialized scenario properties object.
        
        Raises:
        ValueError: If any parameters are of incorrect type or invalid value.
        """
        try:
            # Validate and convert start_date
            parsed_date = datetime.strptime(start_date, "%m/%d/%Y")

            # Validate numeric parameters
            if not isinstance(simulation_duration, int) or simulation_duration <= 0:
                raise ValueError("simulation_duration must be a positive integer.")
            if not isinstance(steps, int) or steps <= 0:
                raise ValueError("steps must be a positive integer.")
            if not isinstance(min_altitude, int) or min_altitude < 0:
                raise ValueError("min_altitude must be a non-negative integer.")
            if not isinstance(max_altitude, int) or max_altitude <= min_altitude:
                raise ValueError("max_altitude must be greater than min_altitude.")
            if not isinstance(n_shells, int) or n_shells <= 0:
                raise ValueError("n_shells must be a positive integer.")
            if not isinstance(LC, (int, float)):
                raise ValueError("LC must be a numeric type.")

            # Create the ScenarioProperties object
            self.scenario_properties = ScenarioProperties(
                start_date=parsed_date,
                simulation_duration=simulation_duration,
                steps=steps,
                min_altitude=min_altitude,
                max_altitude=max_altitude,
                n_shells=n_shells,
                launch_function=launch_function,
                integrator=integrator,
                density_model=density_model,
                LC=LC,
                v_imp=v_imp,
                fragment_spreading=fragment_spreading,
                parallel_processing=parallel_processing,
                baseline=baseline
            )

            # Define parameters needed at Model level
            self.baseline = baseline
            
        except Exception as e:
            raise ValueError(f"An error occurred initializing the model: {str(e)}")
        
    def configure_species(self, species_json):
        """
        Configure species into Species objects from JSON.
        
        Parameters:
        - species_json (dict): JSON object containing species data.

        Returns:
        - Species: A configured species object.
        """
        try:
            species_list = Species()
            
            species_list.add_species_from_json(species_json)
            
            # Pass functions for drag and PMD
            species_list.convert_params_to_functions()

            # Create symbolic variables for the species
            self.all_symbolic_vars = species_list.create_symbolic_variables(self.scenario_properties.n_shells)

            # Pair the active species to the debris species for PMD modeling
            species_list.pair_actives_to_debris(species_list.species['active'], species_list.species['debris'])

            # Add the final species to the scenario properties to be used in the simulation
            self.scenario_properties.add_species_set(species_list.species, self.all_symbolic_vars)

            # Create Collision Pairs
            self.scenario_properties.add_collision_pairs(create_collision_pairs(self.scenario_properties))

            return species_list
        except json.JSONDecodeError:
            raise ValueError("Invalid JSON format for species.")
        except Exception as e:
            raise ValueError(f"An error occurred configuring species: {str(e)}")

    def run_model(self):
        """
        Execute the simulation model using the provided scenario properties.
        
        Parameters:
        - scenario_properties (ScenarioProperties): Scenario properties object.item

        Returns:
        - Result of the simulation.
        """
        if not isinstance(self.scenario_properties, ScenarioProperties):
            raise ValueError("Invalid scenario properties provided.")
        try:

            self.scenario_properties.initial_pop_and_launch(baseline=self.baseline) # Initial population is considered but not launch
            self.scenario_properties.build_model()
            self.scenario_properties.run_model()

            # save the scenario properties to a pickle file
            with open('scenario-properties-baseline.pkl', 'wb') as f:
                pickle.dump(self.scenario_properties, f)
            
            return self.scenario_properties
        
        except Exception as e:
            raise RuntimeError(f"Failed to run model: {str(e)}")
    
    def results_to_json(self):
        """
        Converts the output of solve_ivp (integrator) to a JSON format. 
        
        :return: JSON string representation of the solve_ivp output.
        """
        # Initialize the data dictionary
        data = {
            "times": self.scenario_properties.output.t.tolist(),
            "n_shells": self.scenario_properties.n_shells,
            "species": [species for species in self.scenario_properties.species_names if species.startswith('S')],
            "Hmid": self.scenario_properties.HMid.tolist(),
            "max_altitude": self.scenario_properties.max_altitude,
            "min_altitude": self.scenario_properties.min_altitude,
            "population_data": [],
            "launch": []
        }

        # Extract relevant parts from the scenario properties for population data
        num_species = len(self.scenario_properties.species_names)
        num_time_steps = len(self.scenario_properties.output.t)

        # Create a DataFrame to mimic the structure of FLM_steps
        df_data = {
            'epoch_start_date': self.scenario_properties.output.t.tolist()
        }

        # Initialize population data structure
        population_data_dict = {species: [[0] * num_time_steps for _ in range(self.scenario_properties.n_shells)]
                                for species in self.scenario_properties.species_names}

        # Populate population data
        for i in range(num_species):
            species = self.scenario_properties.species_names[i]
            for j in range(self.scenario_properties.n_shells):
                shell_index = i * self.scenario_properties.n_shells + j
                population_data_dict[species][j] = self.scenario_properties.output.y[shell_index, :].tolist()
                shell_data = {
                    "species": species,
                    "shell": j + 1,
                    "populations": self.scenario_properties.output.y[shell_index, :].tolist()
                }
                data["population_data"].append(shell_data)

        # Add species columns data to DataFrame
        for species, population_by_shell in population_data_dict.items():
            df_data[species] = [sum(x) for x in zip(*population_by_shell)]

        # Create DataFrame
        df = pd.DataFrame(df_data)
        df['epoch_start_date'] = pd.to_datetime(df['epoch_start_date'], unit='s')

        # Filter species columns starting with 'S'
        species_columns = [col for col in df.columns if col.startswith('S')]

        # Group by 'epoch_start_date' and sum the values for each species across all alt_bins
        grouped_data = df.groupby('epoch_start_date')[species_columns].sum().reset_index()

        # Append launch counts for each species
        for species in species_columns:
            data["launch"].append({
                "species": species,
                "counts": grouped_data[species].tolist()
            })

        # Convert the dictionary to a JSON string
        json_output = json.dumps(data, indent=4, default=str)  # Use default=str to handle datetime serialization

        return json_output

        
    def create_plots(self):
        """
        Generates a number of plots and diposits them into the figures folder:
        """
        print('Making plots')
        scenario_properties = self.scenario_properties
        output = scenario_properties.output
        os.makedirs('figures', exist_ok=True)

        # Plot each species across all shells
        n_species = scenario_properties.species_length
        num_shells = scenario_properties.n_shells

        fig, axes = plt.subplots(3, 5, figsize=(20, 12))
        for species_index in range(n_species):
            ax = axes.flatten()[species_index]
            species_data = output.y[species_index * num_shells:(species_index + 1) * num_shells]

            for shell_index in range(num_shells):
                ax.plot(output.t, species_data[shell_index], label=f'Shell {shell_index + 1}')

            total = np.sum(species_data, axis=0)
            ax.set_title(f'{scenario_properties.species_names[species_index]}')
            ax.set_xlabel('Time')
            ax.set_ylabel('Value')

        plt.suptitle('Species 1 All Shells')
        plt.tight_layout(rect=[0, 0.03, 1, 0.95])
        plt.savefig('figures/species_all_shells.png')
        plt.close(fig)

        # Plot total objects over time for each species and total
        species_names = scenario_properties.species_names
        plt.figure(figsize=(10, 6))

        total_objects_all_species = np.zeros_like(output.t)

        for i in range(n_species):
            start_idx = i * num_shells
            end_idx = start_idx + num_shells
            total_objects_per_species = np.sum(output.y[start_idx:end_idx, :], axis=0)
            plt.plot(output.t, total_objects_per_species, label=f'{species_names[i]}')
            total_objects_all_species += total_objects_per_species

        plt.plot(output.t, total_objects_all_species, label='Total All Species', color='k', linewidth=2, linestyle='--')
        plt.xlabel('Time')
        plt.ylabel('Total Number of Objects')
        plt.title('Objects Over Time for Each Species and Total')
        plt.xlim(0, max(output.t))
        plt.legend()
        plt.tight_layout()
        plt.savefig('figures/total_objects_over_time.png')
        plt.close()

        # Plot heatmap for each species
        n_time_points = len(output["t"])
        cols = 3
        rows = np.ceil(n_species / cols).astype(int)

        fig, axs = plt.subplots(nrows=rows, ncols=cols, figsize=(12, rows * 6))
        for i, species_name in enumerate(species_names):
            row = i // cols
            col = i % cols
            ax = axs[row, col] if rows > 1 else axs[col]

            start_idx = i * num_shells
            end_idx = start_idx + num_shells
            data_per_species = output["y"][start_idx:end_idx, :]

            cax = ax.imshow(data_per_species, aspect='auto', origin='lower',
                            extent=[output["t"][0], output["t"][-1], 0, num_shells],
                            interpolation='nearest')
            fig.colorbar(cax, ax=ax, label='Number of Objects')
            ax.set_xlabel('Time')
            ax.set_ylabel('Orbital Shell')
            ax.set_title(species_name)
            ax.set_xticks(np.linspace(output["t"][0], output["t"][-1], num=5))
            ax.set_yticks(np.arange(0, num_shells, 5))
            ax.set_yticklabels([f'{alt:.0f}' for alt in scenario_properties.HMid[::5]])

        for i in range(n_species, rows * cols):
            if rows == 1:
                fig.delaxes(axs[i])
            else:
                axs.flatten()[i].set_visible(False)

        plt.tight_layout()
        plt.savefig('figures/heatmaps_species.png')
        plt.close(fig)

        time_points = output.t

        n_species = scenario_properties.species_length
        shells_per_species = scenario_properties.n_shells

        # Get the species names
        species_names = scenario_properties.species_names

        # Extract the unique base species names (part before the underscore)
        base_species_names = [name.split('_')[0] for name in species_names]
        unique_base_species = list(set(base_species_names))

        # Extract weights from species names
        def extract_weight(name):
            try:
                return float(name.split('_')[1].replace('kg', ''))
            except (IndexError, ValueError):
                return 0

        weights = [extract_weight(name) for name in species_names]

        # Normalize weights to range [0, 1] for color shading and invert to make lower weights darker
        max_weight = max(weights)
        min_weight = min(weights)
        normalized_weights = [(w - min_weight) / (max_weight - min_weight) for w in weights]
        inverted_weights = [1 - nw for nw in normalized_weights]

        # Create a color map for the base species
        color_map = plt.cm.get_cmap('tab20', len(unique_base_species))

        # Reshape the data to separate species and shells
        n_time_points = len(time_points)
        data_reshaped = output.y.reshape(n_species, shells_per_species, n_time_points)

        # Get the x-axis labels from scenario_properties.R0_km and slice to match shells_per_species
        orbital_shell_labels = scenario_properties.R0_km[:shells_per_species]

        # Define markers for each species (reuse if more species than markers)
        markers = ['o', 's', '^', 'D', 'v', '>', '<', 'p', '*', 'h']

        # Directory to save the frames
        frames_dir = 'frames'
        if not os.path.exists(frames_dir):
            os.makedirs(frames_dir)

        # Generate frames for each timestep
        for t_idx, t in enumerate(time_points):
            fig, (ax1, ax2) = plt.subplots(1, 2, figsize=(24, 8))  # Adjust the size as needed
            
            # Plot species names that begin with 'S' on the left plot
            for species_index in range(n_species):
                if base_species_names[species_index].startswith('S'):
                    base_color = color_map(unique_base_species.index(base_species_names[species_index]))
                    color = (base_color[0], base_color[1], base_color[2], inverted_weights[species_index])  # Adjust alpha based on inverted weight
                    marker = markers[species_index % len(markers)]
                    ax1.plot(orbital_shell_labels, data_reshaped[species_index, :, t_idx], label=species_names[species_index], color=color, marker=marker)
            
            # Setting titles and labels for the left plot
            ax1.set_title('Final Timestep: Species Starting with S')
            ax1.set_xlabel('Orbital Shell (R0_km)')
            ax1.set_ylabel('Count of Objects')
            ax1.legend(title='Species')
            
            # Plot the rest of the species on the right plot
            for species_index in range(n_species):
                if not base_species_names[species_index].startswith('S'):
                    base_color = color_map(unique_base_species.index(base_species_names[species_index]))
                    color = (base_color[0], base_color[1], base_color[2], inverted_weights[species_index])  # Adjust alpha based on inverted weight
                    marker = markers[species_index % len(markers)]
                    ax2.plot(orbital_shell_labels, data_reshaped[species_index, :, t_idx], label=species_names[species_index], color=color, marker=marker)
            
            # Setting titles and labels for the right plot
            ax2.set_title('Final Timestep: Other Species')
            ax2.set_xlabel('Orbital Shell (R0_km)')
            ax2.set_ylabel('Count of Objects')
            ax2.legend(title='Species')
            
            plt.tight_layout()
            
            # Save the frame
            frame_path = os.path.join(frames_dir, f'frame_{t_idx:04d}.png')
            plt.savefig(frame_path)
            plt.close(fig)

        # Create the GIF
        images = []
        for t_idx in range(len(time_points)):
            frame_path = os.path.join(frames_dir, f'frame_{t_idx:04d}.png')
            images.append(imageio.imread(frame_path))
        gif_path = 'figures/species_shells_evolution_side_by_side.gif'
        imageio.mimsave(gif_path, images, duration=0.5)  # Adjust the duration as needed

        # Cleanup frames
        import shutil
        shutil.rmtree(frames_dir)


if __name__ == "__main__":

    with open(os.path.join('pyssem', 'three_species.json')) as f:
        simulation_data = json.load(f)

    scenario_props = simulation_data["scenario_properties"]

    # Create an instance of the pySSEM_model with the simulation parameters
    model = Model(
        start_date=scenario_props["start_date"].split("T")[0],  # Assuming the date is in ISO format
        simulation_duration=scenario_props["simulation_duration"],
        steps=scenario_props["steps"],
        min_altitude=scenario_props["min_altitude"],
        max_altitude=scenario_props["max_altitude"],
        n_shells=scenario_props["n_shells"],
        launch_function=scenario_props["launch_function"],
        integrator=scenario_props["integrator"],
        density_model=scenario_props["density_model"],
        LC=scenario_props["LC"],
        v_imp = scenario_props.get("v_imp", None),
        fragment_spreading=scenario_props.get("fragment_spreading", True),
        parallel_processing=scenario_props.get("parallel_processing", False),
        baseline=scenario_props.get("baseline", False)
    )

    species = simulation_data["species"]

    species_list = model.configure_species(species)

    results = model.run_model()

    #model.create_plots()

<<<<<<< HEAD
    print(model.results_to_json())
=======
    ouput = model.results_to_json()
    # convert to json file
    with open('output.json', 'w') as f:
        f.write(ouput)
<<<<<<< HEAD

    ouput = json.loads(ouput)

    print(ouput['launch'])

    # # open pickle file
    # with open('scenario-properties-baseline.pkl', 'rb') as f:
    #     scenario_properties = pickle.load(f)

    # output = scenario_properties.results_to_json() 
    # # # convert to json file
    # with open('output.json', 'w') as f:
    #     f.write(output)
=======
>>>>>>> pypi-release
>>>>>>> e252c782
<|MERGE_RESOLUTION|>--- conflicted
+++ resolved
@@ -436,29 +436,9 @@
 
     results = model.run_model()
 
-    #model.create_plots()
-
-<<<<<<< HEAD
-    print(model.results_to_json())
-=======
+    model.create_plots()
+
     ouput = model.results_to_json()
     # convert to json file
     with open('output.json', 'w') as f:
-        f.write(ouput)
-<<<<<<< HEAD
-
-    ouput = json.loads(ouput)
-
-    print(ouput['launch'])
-
-    # # open pickle file
-    # with open('scenario-properties-baseline.pkl', 'rb') as f:
-    #     scenario_properties = pickle.load(f)
-
-    # output = scenario_properties.results_to_json() 
-    # # # convert to json file
-    # with open('output.json', 'w') as f:
-    #     f.write(output)
-=======
->>>>>>> pypi-release
->>>>>>> e252c782
+        f.write(ouput)