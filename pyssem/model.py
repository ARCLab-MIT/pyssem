--- conflicted
+++ resolved
@@ -1,4 +1,3 @@
-<<<<<<< HEAD
 # from .utils.simulation.scen_properties import ScenarioProperties
 # from .utils.simulation.species import Species
 # from .utils.collisions.collisions import create_collision_pairs
@@ -6,15 +5,6 @@
 from utils.simulation.scen_properties import ScenarioProperties
 from utils.simulation.species import Species
 from utils.collisions.collisions import create_collision_pairs
-=======
-from .utils.simulation.scen_properties import ScenarioProperties
-from .utils.simulation.species import Species
-from .utils.collisions.collisions import create_collision_pairs
-# if testing locally, use the following import statements
-# from utils.simulation.scen_properties import ScenarioProperties
-# from utils.simulation.species import Species
-# from utils.collisions.collisions import create_collision_pairs
->>>>>>> df444bf9
 from datetime import datetime
 import json
 import os
@@ -143,11 +133,7 @@
             raise ValueError("Invalid scenario properties provided.")
         try:
 
-<<<<<<< HEAD
-            self.scenario_properties.initial_pop_and_launch(baseline=self) # Initial population is considered but not launch
-=======
             self.scenario_properties.initial_pop_and_launch(baseline=self.baseline) # Initial population is considered but not launch
->>>>>>> df444bf9
             self.scenario_properties.build_model()
             self.scenario_properties.run_model()
 
