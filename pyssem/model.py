--- conflicted
+++ resolved
@@ -1,28 +1,14 @@
-<<<<<<< HEAD
-# from .utils.simulation.scen_properties import ScenarioProperties
-# from .utils.simulation.species import Species
-# from .utils.collisions.collisions import create_collision_pairs
-# from .utils.plotting.plotting import Plots, results_to_json
-# from .utils.drag.drag import calculate_orbital_lifetimes
+from .utils.simulation.scen_properties import ScenarioProperties
+from .utils.simulation.species import Species
+from .utils.collisions.collisions import create_collision_pairs
+from .utils.drag.drag import calculate_orbital_lifetimes
+from .utils.plotting.plotting import results_to_json, Plots
 # if testing locally, use the following import statements
 from utils.simulation.scen_properties import ScenarioProperties
 from utils.simulation.species import Species
 from utils.collisions.collisions import create_collision_pairs
 from utils.drag.drag import calculate_orbital_lifetimes
 from utils.plotting.plotting import results_to_json, Plots
-=======
-from .utils.simulation.scen_properties import ScenarioProperties
-from .utils.simulation.species import Species
-from .utils.collisions.collisions import create_collision_pairs
-from .utils.drag.drag import calculate_orbital_lifetimes
-from .utils.plotting.plotting import results_to_json, Plots
-# if testing locally, use the following import statements
-# from utils.simulation.scen_properties import ScenarioProperties
-# from utils.simulation.species import Species
-# from utils.collisions.collisions import create_collision_pairs
-# from utils.drag.drag import calculate_orbital_lifetimes
-# from utils.plotting.plotting import results_to_json, Plots
->>>>>>> 7e936c78
 import numpy as np
 from datetime import datetime
 import json
@@ -274,22 +260,14 @@
         
     def initial_population(self):
         """
-<<<<<<< HEAD
-            Initialize the population of the species in the simulation.
-=======
             Initialize the population of the species in the simulation. This is mainly used by the OPUS model, so baseline is forced True. 
->>>>>>> 7e936c78
         """
 
         if not isinstance(self.scenario_properties, ScenarioProperties):
             raise ValueError("Invalid scenario properties provided.")
         try:
             # If this function is called, only create x0. 
-<<<<<<< HEAD
-            self.scenario_properties.initial_pop_and_launch(baseline=True)
-=======
             self.scenario_properties.initial_pop_and_launch(baseline=True, launch_file=self.scenario_properties.launch_scenario)
->>>>>>> 7e936c78
         
         except Exception as e:
             raise RuntimeError(f"Failed to initialize population: {str(e)}")
@@ -309,11 +287,7 @@
             raise RuntimeError(f"Failed to build model: {str(e)}")
         
 
-<<<<<<< HEAD
-    def propagate(self, times, population, launch=False):
-=======
     def propagate(self, times, population, launch=False, time_step=0):
->>>>>>> 7e936c78
         """
             This is when you would like to integrate forward a specific population set. This can be any amount aslong as it follows the same structure of x0 to fit the equations.
 
@@ -325,11 +299,7 @@
         if not isinstance(self.scenario_properties, ScenarioProperties):
             raise ValueError("Invalid scenario properties provided.")
         try:
-<<<<<<< HEAD
-            results = self.scenario_properties.propagate(population, times, launch)
-=======
             results = self.scenario_properties.propagate(population, times, launch, time_step)
->>>>>>> 7e936c78
             return results
         except Exception as e:
             raise RuntimeError(f"Failed to integrate: {str(e)}")
