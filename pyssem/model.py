from .utils.simulation.scen_properties import ScenarioProperties
from .utils.simulation.species import Species
from .utils.collisions.collisions import create_collision_pairs
from .utils.plotting.plotting import Plots, results_to_json
# if testing locally, use the following import statements
# from utils.simulation.scen_properties import ScenarioProperties
# from utils.simulation.species import Species
# from utils.collisions.collisions import create_collision_pairs
# from utils.plotting.plotting import results_to_json, Plots
import numpy as np
from datetime import datetime
import json
import os
import pickle
import matplotlib.pyplot as plt
import numpy as np
import pandas as pd


class Model:
    """
    A class to represent a simulation model for pySSEM.

    Attributes:
        start_date (str): Start date of the simulation.
        simulation_duration (int): Duration of the simulation in days.
        steps (int): Number of simulation steps.
        min_altitude (int): Minimum altitude for the simulation in meters.
        max_altitude (int): Maximum altitude for the simulation in meters.
        n_shells (int): Number of altitude shells in the simulation.
        launch_function (str): Type of launch function used (e.g., "Constant").
        integrator (str): Numerical integration method (e.g., "BDF").
        density_model (str): Atmospheric density model (e.g., "static_exp_dens_func").
        LC (float): Launch coefficient.
        v_imp (float, optional): Impact velocity of objects in m/s.
        fragment_spreading (bool, optional): Enable/disable fragment spreading.
        parallel_processing (bool, optional): Use parallel processing if True.
        baseline (bool, optional): If True, assumes no further launches.
        indicator_variables (dict, optional): Additional indicator variables for the model.
    """
    def __init__(self, start_date, simulation_duration, steps, min_altitude, max_altitude, 
                        n_shells, launch_function, integrator, density_model, LC, 
                        v_imp=None,
                        fragment_spreading=True, parallel_processing=False, baseline=False, 
                        indicator_variables=None):
        """
        Initialize the scenario properties for the simulation model.

        Args:
            start_date (str): Start date of the simulation in MM/DD/YYYY format.
            simulation_duration (int): Duration of the simulation in days.
            steps (int): Number of steps in the simulation.
            min_altitude (int): Minimum altitude in meters.
            max_altitude (int): Maximum altitude in meters.
            n_shells (int): Number of shells in the simulation.
            launch_function (str): Type of launch function (e.g., "Constant").
            integrator (str): Type of integrator to use (e.g., "BDF").
            density_model (str): Density model to use ("static_exp_dens_func").
            LC (float): Coefficient related to launch (unitless).
            v_imp (float, optional): Impact velocity of objects in m/s.
            fragment_spreading (bool, optional): Whether to enable fragment spreading.
            parallel_processing (bool, optional): Enable parallel processing.
            baseline (bool, optional): Use baseline assumptions (no further launches).
            indicator_variables (dict, optional): Additional indicator variables for the model.

        Raises:
            ValueError: If any parameters are of incorrect type or invalid value.
        """
        try:
            # Validate and convert start_date
            parsed_date = datetime.strptime(start_date, "%m/%d/%Y")

            # Validate numeric parameters
            if not isinstance(simulation_duration, int) or simulation_duration <= 0:
                raise ValueError("simulation_duration must be a positive integer.")
            if not isinstance(steps, int) or steps <= 0:
                raise ValueError("steps must be a positive integer.")
            if not isinstance(min_altitude, int) or min_altitude < 0:
                raise ValueError("min_altitude must be a non-negative integer.")
            if not isinstance(max_altitude, int) or max_altitude <= min_altitude:
                raise ValueError("max_altitude must be greater than min_altitude.")
            if not isinstance(n_shells, int) or n_shells <= 0:
                raise ValueError("n_shells must be a positive integer.")
            if not isinstance(LC, (int, float)):
                raise ValueError("LC must be a numeric type.")
            if not isinstance(v_imp, (int, float)):
                raise ValueError("v_imp must be a numeric type.")

            # Create the ScenarioProperties object
            self.scenario_properties = ScenarioProperties(
                start_date=parsed_date,
                simulation_duration=simulation_duration,
                steps=steps,
                min_altitude=min_altitude,
                max_altitude=max_altitude,
                n_shells=n_shells,
                launch_function=launch_function,
                integrator=integrator,
                density_model=density_model,
                LC=LC,
                v_imp=v_imp,
                fragment_spreading=fragment_spreading,
                parallel_processing=parallel_processing,
                baseline=baseline,
                indicator_variables=indicator_variables
            )
            
        except Exception as e:
            raise ValueError(f"An error occurred initializing the model: {str(e)}")
        
    def configure_species(self, species_json):
        """
        Configure species into `Species` objects from a JSON file.

        This method processes the multiple species, splits them, creates symbolic variables,
        pairs debris and active species for Post-Mission Disposal (PMD) modeling, and
        creates collision pairs between the species for simulation.

        Args:
            species_json (dict): JSON object containing species data.

        Returns:
            Species: A configured `Species` object.

        Raises:
            ValueError: If the JSON is invalid or an error occurs during configuration.
        """
        try:
            species_list = Species()
            
            species_list.add_species_from_json(species_json)

<<<<<<< HEAD
=======
            # Set up elliptical orbits for species
            # species_list.set_elliptical_orbits(self.scenario_properties.n_shells, self.scenario_properties.R0_km, self.scenario_properties.HMid, self.scenario_properties.mu, self.scenario_properties.parallel_processing)
            
>>>>>>> 0783d047
            # Pass functions for drag and PMD
            species_list.convert_params_to_functions()

            # Create symbolic variables for the species
            self.all_symbolic_vars = species_list.create_symbolic_variables(self.scenario_properties.n_shells)

            # Pair the active species to the debris species for PMD modeling
            species_list.pair_actives_to_debris(species_list.species['active'], species_list.species['debris'])

            # Add the final species to the scenario properties to be used in the simulation
            self.scenario_properties.add_species_set(species_list.species, self.all_symbolic_vars)

            # Create Collision Pairs
            self.scenario_properties.add_collision_pairs(create_collision_pairs(self.scenario_properties))

<<<<<<< HEAD
=======
            # Create Indicator Variables if provided
            if self.scenario_properties.indicator_variables is not None:
                self.scenario_properties.build_indicator_variables()

>>>>>>> 0783d047
            return species_list
        except json.JSONDecodeError:
            raise ValueError("Invalid JSON format for species.")
        except Exception as e:
            raise ValueError(f"An error occurred configuring species: {str(e)}")
        
    def calculate_collisions(self):
        """
        Calculate the collisions between species in the simulation.
        
        Parameters:
        - scenario_properties (ScenarioProperties): Scenario properties object.
        """
        if not isinstance(self.scenario_properties, ScenarioProperties):
            raise ValueError("Invalid scenario properties provided.")
        try:
            self.scenario_properties.add_collision_pairs(create_collision_pairs(self.scenario_properties))
        except Exception as e:
            raise ValueError(f"An error occurred calculating collisions: {str(e)}")
        
    def opus_active_loss_setup(self, fringe_species):
        """
        The OPUS economic model requires an indicator variable to be correctly configured: "actactive_loss_per_species" to be a proxy for probability of collision. 

        This function find the correct economic indicator, lambdify the equations for numpy, then add it to its own variable for easy access.

        Parameters:
        - fringe_species (str): The fringe satellite name that is going to be used for the active satellites
        - scenario_properties (ScenarioProperties): Scenario properties object.

        Returns:
        - None

        Raises:
        - ValueError: If the fringe species is not found in the species list.
        - TypeError: If scenario_properties is not passed
        """

        if not isinstance(self.scenario_properties, ScenarioProperties):
            raise TypeError("Invalid scenario properties provided.")
        if fringe_species not in self.scenario_properties.species_names:
            raise ValueError(f"Invalid fringe species provided: {fringe_species}. Please ensure that a fringe species name is provided in the configuration JSON.")
        if self.scenario_properties.indicator_variables is None:
            raise NameError("Indicator variables not found. Please ensure that the indicator variables are provided in the configuration JSON. If you are an OPUS user please use 'active_loss_per_species'")
        
        try:
            self.scenario_properties.configure_active_satellite_loss(fringe_species)
        except Exception as e:
            raise ValueError(f"An error occurred setting up OPUS active loss: {str(e)}")
        



    def run_model(self):
        """
        Execute the simulation model using the provided scenario properties.

        This method initializes the population, builds the model, and runs the simulation.

        Returns:
            None

        Raises:
            RuntimeError: If an error occurs while running the simulation.
        """
        if not isinstance(self.scenario_properties, ScenarioProperties):
            raise ValueError("Invalid scenario properties provided.")
        try:

            self.scenario_properties.initial_pop_and_launch(baseline=self.scenario_properties.baseline) # Initial population is considered but not launch
            self.scenario_properties.build_model()
            self.scenario_properties.run_model()
            
            # CSI Index
            # self.scenario_properties.cum_CSI()

            # save self as a pickle file
            with open('scenario-properties-baseline.pkl', 'wb') as f:

                # first remove the lambdified equations as pickle cannot serialize them
                self.scenario_properties.equations = None
                self.scenario_properties.coll_eqs_lambd = None
                self.scenario_properties.full_lambda_flattened = None
            
                pickle.dump(self.scenario_properties, f)
        
        except Exception as e:
            raise RuntimeError(f"Failed to run model: {str(e)}")
        
    def initial_population(self):
        """
            Initialize the population of the species in the simulation.
        """

        if not isinstance(self.scenario_properties, ScenarioProperties):
            raise ValueError("Invalid scenario properties provided.")
        try:
            # If this function is called, only create x0. 
            self.scenario_properties.initial_pop_and_launch(baseline=True)
        
        except Exception as e:
            raise RuntimeError(f"Failed to initialize population: {str(e)}")


    def build_model(self):
        """
            Build the model for the simulation.
        """

        if not isinstance(self.scenario_properties, ScenarioProperties):
            raise ValueError("Invalid scenario properties provided.")
        try:
            self.scenario_properties.build_model()
        
        except Exception as e:
            raise RuntimeError(f"Failed to build model: {str(e)}")
        

    def propagate(self, times, population, launch=False):
        """
            This is when you would like to integrate forward a specific population set. This can be any amount aslong as it follows the same structure of x0 to fit the equations.

            Parameters:
            - times (list): List of times to integrate over.
            - population: One dimensional array, n_species x n_shells.
        """
        
        if not isinstance(self.scenario_properties, ScenarioProperties):
            raise ValueError("Invalid scenario properties provided.")
        try:
            results = self.scenario_properties.propagate(population, times, launch)
            return results
        except Exception as e:
            raise RuntimeError(f"Failed to integrate: {str(e)}")
                                                        
    def results_to_json(self):
        """
        Convert the simulation results to JSON format.

        Returns:
            dict: JSON representation of the simulation results.

        Raises:
            RuntimeError: If an error occurs during the conversion process.
        """
        if not isinstance(self.scenario_properties, ScenarioProperties):
            raise ValueError("Invalid scenario properties provided.")
        try:
            return results_to_json(self)
        except Exception as e:
            raise RuntimeError(f"Failed to convert results to JSON: {str(e)}")

if __name__ == "__main__":

    with open(os.path.join('pyssem', 'simulation_configurations', 'three_species.json')) as f:
        simulation_data = json.load(f)

    scenario_props = simulation_data["scenario_properties"]

    # Create an instance of the pySSEM_model with the simulation parameters
    model = Model(
        start_date=scenario_props["start_date"].split("T")[0],  # Assuming the date is in ISO format
        simulation_duration=scenario_props["simulation_duration"],
        steps=scenario_props["steps"],
        min_altitude=scenario_props["min_altitude"],
        max_altitude=scenario_props["max_altitude"],
        n_shells=scenario_props["n_shells"],
        launch_function=scenario_props["launch_function"],
        integrator=scenario_props["integrator"],
        density_model=scenario_props["density_model"],
        LC=scenario_props["LC"],
        v_imp = scenario_props.get("v_imp", None), 
        fragment_spreading=scenario_props.get("fragment_spreading", False),
        parallel_processing=scenario_props.get("parallel_processing", True),
        baseline=scenario_props.get("baseline", False),
        indicator_variables=scenario_props.get("indicator_variables", None)
    )

    species = simulation_data["species"]

    species_list = model.configure_species(species)

<<<<<<< HEAD
    results = model.run_model()
    model.create_plots()
=======
    model.opus_active_loss_setup("Su")

    # model.build_model()

    # model.run_model()

    # try:
    #     plot_names = simulation_data["plots"]
    #     Plots(model.scenario_properties, plot_names)
    # except Exception as e:
    #     print(e)
        # print("No plots specified in the simulation configuration file.")
>>>>>>> 0783d047
<|MERGE_RESOLUTION|>--- conflicted
+++ resolved
@@ -130,12 +130,9 @@
             
             species_list.add_species_from_json(species_json)
 
-<<<<<<< HEAD
-=======
             # Set up elliptical orbits for species
             # species_list.set_elliptical_orbits(self.scenario_properties.n_shells, self.scenario_properties.R0_km, self.scenario_properties.HMid, self.scenario_properties.mu, self.scenario_properties.parallel_processing)
             
->>>>>>> 0783d047
             # Pass functions for drag and PMD
             species_list.convert_params_to_functions()
 
@@ -151,13 +148,10 @@
             # Create Collision Pairs
             self.scenario_properties.add_collision_pairs(create_collision_pairs(self.scenario_properties))
 
-<<<<<<< HEAD
-=======
             # Create Indicator Variables if provided
             if self.scenario_properties.indicator_variables is not None:
                 self.scenario_properties.build_indicator_variables()
 
->>>>>>> 0783d047
             return species_list
         except json.JSONDecodeError:
             raise ValueError("Invalid JSON format for species.")
@@ -340,10 +334,6 @@
 
     species_list = model.configure_species(species)
 
-<<<<<<< HEAD
-    results = model.run_model()
-    model.create_plots()
-=======
     model.opus_active_loss_setup("Su")
 
     # model.build_model()
@@ -355,5 +345,4 @@
     #     Plots(model.scenario_properties, plot_names)
     # except Exception as e:
     #     print(e)
-        # print("No plots specified in the simulation configuration file.")
->>>>>>> 0783d047
+        # print("No plots specified in the simulation configuration file.")