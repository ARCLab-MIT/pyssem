--- conflicted
+++ resolved
@@ -1,10 +1,3 @@
-<<<<<<< HEAD
-from utils.simulation.scen_properties import ScenarioProperties
-from utils.simulation.species import Species
-from utils.collisions.collisions import create_collision_pairs
-from utils.indicators.indicators import Indicators
-from utils.plotting.plotting import create_plots
-=======
 from .utils.simulation.scen_properties import ScenarioProperties
 from .utils.simulation.species import Species
 from .utils.collisions.collisions import create_collision_pairs
@@ -12,7 +5,6 @@
 # from utils.simulation.scen_properties import ScenarioProperties
 # from utils.simulation.species import Species
 # from utils.collisions.collisions import create_collision_pairs
->>>>>>> df444bf9
 from datetime import datetime
 import json
 import os
@@ -24,13 +16,10 @@
 
 class Model:
     def __init__(self, start_date, simulation_duration, steps, min_altitude, max_altitude, 
-<<<<<<< HEAD
                         n_shells, launch_function, integrator, density_model, LC, 
-                        v_imp=None, indicator_variables=None):
-=======
-                        n_shells, launch_function, integrator, density_model, LC, v_imp=None,
-                        fragment_spreading=True, parallel_processing=False, baseline=False):
->>>>>>> df444bf9
+                        v_imp=None,
+                        fragment_spreading=True, parallel_processing=False, baseline=False, 
+                        indicator_variables=None):
         """
         Initialize the scenario properties for the simulation model.
 
@@ -86,14 +75,7 @@
                 integrator=integrator,
                 density_model=density_model,
                 LC=LC,
-<<<<<<< HEAD
-                v_imp=v_imp
-=======
-                v_imp=v_imp,
-                fragment_spreading=fragment_spreading,
-                parallel_processing=parallel_processing,
-                baseline=baseline
->>>>>>> df444bf9
+                v_imp=scenario_props.get("v_imp", None)
             )
 
             # Define parameters needed at Model level
@@ -152,11 +134,7 @@
             raise ValueError("Invalid scenario properties provided.")
         try:
 
-<<<<<<< HEAD
-            self.scenario_properties.initial_pop_and_launch()
-=======
             self.scenario_properties.initial_pop_and_launch(baseline=self.baseline) # Initial population is considered but not launch
->>>>>>> df444bf9
             self.scenario_properties.build_model()
             self.scenario_properties.run_model()
 
@@ -188,14 +166,7 @@
         integrator=scenario_props["integrator"],
         density_model=scenario_props["density_model"],
         LC=scenario_props["LC"],
-<<<<<<< HEAD
-        v_imp=scenario_props["v_imp"]
-=======
-        v_imp = scenario_props.get("v_imp", None),
-        fragment_spreading=scenario_props.get("fragment_spreading", True),
-        parallel_processing=scenario_props.get("parallel_processing", False),
-        baseline=scenario_props.get("baseline", False)
->>>>>>> df444bf9
+        v_imp = scenario_props.get("v_imp", None)
     )
 
     species = simulation_data["species"]
@@ -203,8 +174,5 @@
     species_list = model.configure_species(species)
 
     results = model.run_model()
-<<<<<<< HEAD
 
-    create_plots(model)
-=======
->>>>>>> df444bf9
+    model.create_plots()