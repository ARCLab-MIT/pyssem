try:
    # Prefer package-relative imports when installed as a package
    from .utils.simulation.scen_properties import ScenarioProperties
    from .utils.simulation.species import Species
    from .utils.collisions.collisions import create_collision_pairs
    from .utils.plotting.plotting import Plots, results_to_json
    from .utils.drag.drag import calculate_orbital_lifetimes
    from .utils.plotting.SEPDataExport import *
except ImportError:
    # Fallback to local imports when running from within the pyssem/ directory
    from utils.simulation.scen_properties import ScenarioProperties
    from utils.simulation.species import Species
    from utils.collisions.collisions import create_collision_pairs
    from utils.plotting.plotting import Plots, results_to_json
    from utils.drag.drag import calculate_orbital_lifetimes
    from utils.plotting.SEPDataExport import *
from datetime import datetime
import json
import os
import pickle
import numpy as np
import pandas as pd


class Model:
    """
    A class to represent a simulation model for pySSEM.

    Attributes:
        start_date (str): Start date of the simulation.
        simulation_duration (int): Duration of the simulation in days.
        steps (int): Number of simulation steps.
        min_altitude (int): Minimum altitude for the simulation in meters.
        max_altitude (int): Maximum altitude for the simulation in meters.
        n_shells (int): Number of altitude shells in the simulation.
        launch_function (str): Type of launch function used (e.g., "Constant").
        integrator (str): Numerical integration method (e.g., "BDF").
        density_model (str): Atmospheric density model (e.g., "static_exp_dens_func").
        LC (float): Launch coefficient.
        v_imp (float, optional): Impact velocity of objects in m/s.
        fragment_spreading (bool, optional): Enable/disable fragment spreading.
        parallel_processing (bool, optional): Use parallel processing if True.
        baseline (bool, optional): If True, assumes no further launches.
        indicator_variables (dict, optional): Additional indicator variables for the model.
    """
    def __init__(self, start_date, simulation_duration, steps, min_altitude, max_altitude, 
                        n_shells, launch_function, integrator, density_model, LC, 
                        v_imp=None,
                        fragment_spreading=True, parallel_processing=False, baseline=False, 
                        indicator_variables=None, launch_scenario=None, SEP_mapping=None, 
<<<<<<< HEAD
                        elliptical=False, eccentricity_bins=None, opus=False):
=======
                        elliptical=False, eccentricity_bins=None, control=False):
>>>>>>> f98deaa2
        """
        Initialize the scenario properties for the simulation model.

        Args:
            start_date (str): Start date of the simulation in MM/DD/YYYY format.
            simulation_duration (int): Duration of the simulation in days.
            steps (int): Number of steps in the simulation.
            min_altitude (int): Minimum altitude in meters.
            max_altitude (int): Maximum altitude in meters.
            n_shells (int): Number of shells in the simulation.
            launch_function (str): Type of launch function (e.g., "Constant").
            integrator (str): Type of integrator to use (e.g., "BDF").
            density_model (str): Density model to use ("static_exp_dens_func").
            LC (float): Coefficient related to launch (unitless).
            v_imp (float, optional): Impact velocity of objects in m/s.
            fragment_spreading (bool, optional): Whether to enable fragment spreading.
            parallel_processing (bool, optional): Enable parallel processing.
            baseline (bool, optional): Use baseline assumptions (no further launches).
            indicator_variables (dict, optional): Additional indicator variables for the model.

        Raises:
            ValueError: If any parameters are of incorrect type or invalid value.
        """
        try:
            # Validate and convert start_date
            parsed_date = datetime.strptime(start_date, "%m/%d/%Y")

            # Validate numeric parameters
            if not isinstance(simulation_duration, int) or simulation_duration <= 0:
                raise ValueError("simulation_duration must be a positive integer.")
            if not isinstance(steps, int) or steps <= 0:
                raise ValueError("steps must be a positive integer.")
            if not isinstance(min_altitude, int) or min_altitude < 0:
                raise ValueError("min_altitude must be a non-negative integer.")
            if not isinstance(max_altitude, int) or max_altitude <= min_altitude:
                raise ValueError("max_altitude must be greater than min_altitude.")
            if not isinstance(n_shells, int) or n_shells <= 0:
                raise ValueError("n_shells must be a positive integer.")
            if not isinstance(LC, (int, float)):
                raise ValueError("LC must be a numeric type.")
            if not isinstance(v_imp, (int, float)):
                raise ValueError("v_imp must be a numeric type.")

            # Create the ScenarioProperties object
            self.scenario_properties = ScenarioProperties(
                start_date=parsed_date,
                simulation_duration=simulation_duration,
                steps=steps,
                min_altitude=min_altitude,
                max_altitude=max_altitude,
                n_shells=n_shells,
                launch_function=launch_function,
                integrator=integrator,
                density_model=density_model,
                LC=LC,
                v_imp=v_imp,
                fragment_spreading=fragment_spreading,
                parallel_processing=parallel_processing,
                baseline=baseline,
                indicator_variables=indicator_variables,
                launch_scenario=launch_scenario,
                SEP_mapping=SEP_mapping,
                elliptical=elliptical,
                eccentricity_bins=eccentricity_bins,
<<<<<<< HEAD
                opus=opus
=======
                control=control
>>>>>>> f98deaa2
            )
            
        except Exception as e:
            raise ValueError(f"An error occurred initializing the model: {str(e)}")
        
    def configure_species(self, species_json):
        """
        Configure species into `Species` objects from a JSON file.

        This method processes the multiple species, splits them, creates symbolic variables,
        pairs debris and active species for Post-Mission Disposal (PMD) modeling, and
        creates collision pairs between the species for simulation.

        Args:
            species_json (dict): JSON object containing species data.

        Returns:
            Species: A configured `Species` object.

        Raises:
            ValueError: If the JSON is invalid or an error occurs during configuration.
        """
        try:
            species_list = Species()
            
            _, self.scenario_properties.pmd_debris_names = species_list.add_species_from_json(species_json)

            # Set up elliptical orbits for species
            species_list.set_elliptical_orbits(self.scenario_properties)
            
            # Pass functions for drag and PMD
            species_list.convert_params_to_functions()

            # Create symbolic variables for the species
            self.all_symbolic_vars = species_list.create_symbolic_variables(self.scenario_properties.n_shells)

            # Pair the active species to the debris species for PMD modeling
            species_list.pair_actives_to_debris(species_list.species['active'], species_list.species['debris'])

            # Add the final species to the scenario properties to be used in the simulation
            self.scenario_properties.add_species_set(species_list.species, self.all_symbolic_vars)
                
            # Create Collision Pairs
            collision_pairs = create_collision_pairs(self.scenario_properties)
            self.scenario_properties.add_collision_pairs(collision_pairs)
            
            # Create Indicator Variables if provided
            if self.scenario_properties.indicator_variables is not None:
                # Calculate Orbital Lifetimes if "umpy" is in the indicator variables
                if "umpy" in self.scenario_properties.indicator_variables:
                    self.scenario_properties.species = calculate_orbital_lifetimes(self.scenario_properties)
                self.scenario_properties.build_indicator_variables()     

            # Initial population of species and any launches

            self.scenario_properties.initial_pop_and_launch(baseline=self.scenario_properties.baseline, launch_file=self.scenario_properties.launch_scenario) # Initial population is considered but not launch
            
            return species_list
        except json.JSONDecodeError:
            raise ValueError("Invalid JSON format for species.")
        except Exception as e:
            raise ValueError(f"An error occurred configuring species: {str(e)}")
        
    def calculate_collisions(self):
        """
        Calculate the collisions between species in the simulation.
        
        Parameters:
        - scenario_properties (ScenarioProperties): Scenario properties object.
        """
        if not isinstance(self.scenario_properties, ScenarioProperties):
            raise ValueError("Invalid scenario properties provided.")
        try:
            self.scenario_properties.add_collision_pairs(create_collision_pairs(self.scenario_properties))
        except Exception as e:
            raise ValueError(f"An error occurred calculating collisions: {str(e)}")
        
    def opus_collisions_setup(self, fringe_species, maneuvers = False):
        """
        The OPUS economic model requires an indicator variable to be correctly configured: "collisions_per_species_altitude" to be a proxy for probability of collision. 

        This function find the correct economic indicator, lambdify the equations for numpy, then add it to its own variable for easy access.

        Parameters:
        - fringe_species (str): The fringe satellite name that is going to be used for the active satellites
        - scenario_properties (ScenarioProperties): Scenario properties object.

        Returns:
        - None

        Raises:
        - ValueError: If the fringe species is not found in the species list.
        - TypeError: If scenario_properties is not passed
        """

        if not isinstance(self.scenario_properties, ScenarioProperties):
            raise TypeError("Invalid scenario properties provided.")
        if fringe_species not in self.scenario_properties.species_names:
            raise ValueError(f"Invalid fringe species provided: {fringe_species}. Please ensure that a fringe species name is provided in the configuration JSON.")
        if self.scenario_properties.indicator_variables is None:
            raise NameError("Indicator variables not found. Please ensure that the indicator variables are provided in the configuration JSON. If you are an OPUS user please use 'active_loss_per_species'")
        
        try:
            self.scenario_properties.configure_active_satellite_loss(fringe_species, maneuvers)
        except Exception as e:
            raise ValueError(f"An error occurred setting up OPUS active loss: {str(e)}")
    
    def opus_umpy_calculation(self, state_matrix):
        """
        This will calculate the UMPY (Undisposed Mass Per Year metric). 
        """
        # First check that current self has 'umpy' within indicator_variables
        if 'umpy' not in self.scenario_properties.indicator_variables:
            raise ValueError("Indicator variable 'umpy' not found in the scenario properties. Please configure it in the MOCAT json.")

        try:
            umpy = self.scenario_properties.calculate_umpy_for_opus(state_matrix)
            return umpy
        except Exception as e:
            raise ValueError(f"An error occurred calculating UMPY: {str(e)}")  
    
    def run_model(self):
        """
        Execute the simulation model using the provided scenario properties.

        This method initializes the population, builds the model, and runs the simulation.

        Returns:
            None

        Raises:
            RuntimeError: If an error occurs while running the simulation.
        """
        if not isinstance(self.scenario_properties, ScenarioProperties):
            raise ValueError("Invalid scenario properties provided.")
        try:
            if self.scenario_properties.elliptical:
                self.scenario_properties.build_model_elliptical()
                self.scenario_properties.run_model_elliptical()
            else:
                self.scenario_properties.build_model()
                self.scenario_properties.run_model()

            self.scenario_properties.equations = None
            self.scenario_properties.lambdify_equations = None
            self.scenario_properties.lambdify_launch = None
            self.scenario_properties.collision_terms = None
            self.scenario_properties.full_Cdot_PMD = None

        except Exception as e:
            raise RuntimeError(f"Failed to run model: {str(e)}")
        
    def initial_population(self):
        """
            Initialize the population of the species in the simulation. This is mainly used by the OPUS model, so baseline is forced True. 
        """

        if not isinstance(self.scenario_properties, ScenarioProperties):
            raise ValueError("Invalid scenario properties provided.")
        try:
            # If this function is called, only create x0. 
            self.scenario_properties.initial_pop_and_launch(baseline=True, launch_file=self.scenario_properties.launch_scenario)
        
        except Exception as e:
            raise RuntimeError(f"Failed to initialize population: {str(e)}")


    def build_model(self, elliptical=False):
        """
            Build the model for the simulation.
        """

        if not isinstance(self.scenario_properties, ScenarioProperties):
            raise ValueError("Invalid scenario properties provided.")
        try:
            if elliptical:
                self.scenario_properties.build_model_elliptical()
            else:
                self.scenario_properties.build_model()
        
        except Exception as e:
            raise RuntimeError(f"Failed to build model: {str(e)}")
        

    def build_sym_model(self):
        """
            Build symbolic the model to use symbolic equations for policy jupyter notebook.
        """

        if not isinstance(self.scenario_properties, ScenarioProperties):
            raise ValueError("Invalid scenario properties provided.")
        try:
            self.scenario_properties.initial_pop_and_launch(baseline=self.scenario_properties.baseline, launch_file=self.scenario_properties.launch_scenario) # Initial population is considered but not launch
            self.scenario_properties.build_sym_model()

            # save the scenario properties to a pickle file
            with open('test_3_species_sym.pkl', 'wb') as f:            
                pickle.dump(self.scenario_properties, f)
        
        except Exception as e:
            raise RuntimeError(f"Failed to build model: {str(e)}")
    

    def propagate(self, times, population, launch=None, elliptical=False, use_euler=False, step_size=None, opus=True):
        """
            This is when you would like to integrate forward a specific population set. This can be any amount aslong as it follows the same structure of x0 to fit the equations.

            Parameters:
            - times (list): List of times to integrate over.
            - population: One dimensional array, n_species x n_shells.
            - launch: Launch rates to include during propagation. Defaults to None (no launches).
            - elliptical (bool): If True, propagate using the elliptical formulation.
            - use_euler (bool): If True, override the scenario integrator with the explicit Euler
              scheme for this propagation call.
            - step_size (float, optional): Fixed timestep to use when `use_euler` is True.
        """
        
        if not isinstance(self.scenario_properties, ScenarioProperties):
            raise ValueError("Invalid scenario properties provided.")
        try:
            launch_arg = None if launch is False else launch

            results = self.scenario_properties.propagate(
                population, times, launch_arg, elliptical, euler=use_euler, step_size=step_size, opus=opus
            )
 
            return results
        except Exception as e:
            raise RuntimeError(f"Failed to integrate: {str(e)}")
                                                        
    def results_to_json(self):
        """
        Convert the simulation results to JSON format.

        Returns:
            dict: JSON representation of the simulation results.

        Raises:
            RuntimeError: If an error occurs during the conversion process.
        """
        if not isinstance(self.scenario_properties, ScenarioProperties):
            raise ValueError("Invalid scenario properties provided.")
        try:
            return results_to_json(self)
        except Exception as e:
            raise RuntimeError(f"Failed to convert results to JSON: {str(e)}")
    

if __name__ == "__main__":

    # with open(os.path.join('pyssem', 'simulation_configurations', 'elliptical.json')) as f:
    # with open(os.path.join('pyssem', 'simulation_configurations', 'three_species.json')) as f:
    # with open(os.path.join('pyssem', 'simulation_configurations', 'elliptical-test.json')) as f:
    with open(os.path.join('pyssem', 'simulation_configurations', 'three_species_sym.json')) as f:
        simulation_data = json.load(f)

    scenario_props = simulation_data["scenario_properties"]

    # Create an instance of the pySSEM_model with the simulation parameters
    model = Model(
        start_date=scenario_props["start_date"].split("T")[0],  # Assuming the date is in ISO format
        simulation_duration=scenario_props["simulation_duration"],
        steps=scenario_props["steps"],
        min_altitude=scenario_props["min_altitude"],
        max_altitude=scenario_props["max_altitude"],
        n_shells=scenario_props["n_shells"],
        launch_function=scenario_props["launch_function"],
        integrator=scenario_props["integrator"],
        density_model=scenario_props["density_model"],
        LC=scenario_props["LC"],
        v_imp = scenario_props.get("v_imp", None), 
        fragment_spreading=scenario_props.get("fragment_spreading", False),
        parallel_processing=scenario_props.get("parallel_processing", True),
        baseline=scenario_props.get("baseline", False),
        indicator_variables=scenario_props.get("indicator_variables", None),
        launch_scenario=scenario_props["launch_scenario"],
        SEP_mapping=simulation_data["SEP_mapping"] if "SEP_mapping" in simulation_data else None,
        elliptical=scenario_props.get("elliptical", None),
        eccentricity_bins=scenario_props.get("eccentricity_bins", None),
        control=scenario_props.get("control", False)
    )

    species = simulation_data["species"]

    species_list = model.configure_species(species)

    if model.scenario_properties.control:
        ###============================================================
        ### To use symbolic equations for policy roses jup. notebook
        ### (note: load the correct .json file)
        results = model.build_sym_model()
        print('Symbolic model built successfully')
        ###============================================================
    else:
        ###============================================================
        ### To use numerical equations as per standard pySSEM
        print('Numerical model')
        model.run_model()

<<<<<<< HEAD
    model.run_model()

    # model.opus_collisions_setup(fringe_species="Su")
    data = model.results_to_json()
=======
        data = model.results_to_json()
>>>>>>> f98deaa2

        # # # # Create the figures directory if it doesn't exist
        main_path = 'figures'
        if not os.path.exists(main_path):
            os.makedirs(main_path)

        # Create a subdirectory for the simulation name
        os.makedirs(f'{main_path}/{simulation_data["simulation_name"]}', exist_ok=True)
        # Save the results to a JSON file
        with open(f'{main_path}/{simulation_data["simulation_name"]}/results.json', 'w') as f:
            json.dump(data, f, indent=4)

        try:
            plot_names = simulation_data["plots"]
            mc_pop_time_path = '/Users/indigobrownhall/Code/MOCAT-VnV/results/pop_time.csv'
            SEPDataExport(model.scenario_properties, simulation_data["simulation_name"], 
                        elliptical=model.scenario_properties.elliptical, MOCAT_MC_Path=mc_pop_time_path, 
                        output_dir=f'{main_path}/{simulation_data["simulation_name"]}'
                        )
            # SEPDataExport(model, simulation_data["simulation_name"], 
            #               elliptical=model.elliptical, MOCAT_MC_Path=mc_pop_time_path, output_dir=f'{main_path}/{simulation_data["simulation_name"]}'
            #               )
        except Exception as e:
            import traceback
            print(f"Error in SEPDataExport: {e}")
            print(traceback.format_exc())
            print("No plots specified in the simulation configuration file.")

        plot_names = simulation_data["plots"]
        # Only run plots if the list is not empty
        if plot_names:
            # Plots(model.scenario_properties, plot_names, simulation_data["simulation_name"], main_path)
            Plots(model, plot_names, simulation_data["simulation_name"], main_path)
        else:
            print("No plots specified - skipping plotting phase.")
        ###============================================================<|MERGE_RESOLUTION|>--- conflicted
+++ resolved
@@ -48,11 +48,7 @@
                         v_imp=None,
                         fragment_spreading=True, parallel_processing=False, baseline=False, 
                         indicator_variables=None, launch_scenario=None, SEP_mapping=None, 
-<<<<<<< HEAD
-                        elliptical=False, eccentricity_bins=None, opus=False):
-=======
-                        elliptical=False, eccentricity_bins=None, control=False):
->>>>>>> f98deaa2
+                        elliptical=False, eccentricity_bins=None, control=False, opus=False):
         """
         Initialize the scenario properties for the simulation model.
 
@@ -117,11 +113,8 @@
                 SEP_mapping=SEP_mapping,
                 elliptical=elliptical,
                 eccentricity_bins=eccentricity_bins,
-<<<<<<< HEAD
+                control=control,
                 opus=opus
-=======
-                control=control
->>>>>>> f98deaa2
             )
             
         except Exception as e:
@@ -421,14 +414,8 @@
         print('Numerical model')
         model.run_model()
 
-<<<<<<< HEAD
-    model.run_model()
-
-    # model.opus_collisions_setup(fringe_species="Su")
-    data = model.results_to_json()
-=======
+        # model.opus_collisions_setup(fringe_species="Su")
         data = model.results_to_json()
->>>>>>> f98deaa2
 
         # # # # Create the figures directory if it doesn't exist
         main_path = 'figures'
