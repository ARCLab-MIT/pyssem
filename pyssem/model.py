--- conflicted
+++ resolved
@@ -13,11 +13,8 @@
 
 class Model:
     def __init__(self, start_date, simulation_duration, steps, min_altitude, max_altitude, 
-<<<<<<< HEAD
-                        n_shells, launch_function, integrator, density_model, LC, v_imp, indicator_variables):
-=======
-                        n_shells, launch_function, integrator, density_model, LC, v_imp=None):
->>>>>>> 6f7efa95
+                        n_shells, launch_function, integrator, density_model, LC, 
+                        v_imp=None, indicator_variables=None):
         """
         Initialize the scenario properties for the simulation model.
 
@@ -58,13 +55,8 @@
                 raise ValueError("n_shells must be a positive integer.")
             if not isinstance(LC, (int, float)):
                 raise ValueError("LC must be a numeric type.")
-<<<<<<< HEAD
             if not isinstance(v_imp, (int, float)):
                 raise ValueError("v_imp must be a numeric type.")
-            if not isinstance(indicator_variables, list):
-                raise ValueError("indicator_variables must be a list of indicator variables.")
-=======
->>>>>>> 6f7efa95
 
             # Create the ScenarioProperties object
             self.scenario_properties = ScenarioProperties(
@@ -78,12 +70,7 @@
                 integrator=integrator,
                 density_model=density_model,
                 LC=LC,
-<<<<<<< HEAD
-                v_imp=v_imp,
-                indicator_variables=indicator_variables
-=======
-                v_imp=scenario_props.get("v_imp", None)
->>>>>>> 6f7efa95
+                v_imp=v_imp
             )
 
 
@@ -118,23 +105,7 @@
             self.scenario_properties.add_species_set(species_list.species, self.all_symbolic_vars)
 
             # Create Collision Pairs
-            self.scenario_properties.add_collision_pairs(create_collision_pairs(self.scenario_properties))
-<<<<<<< HEAD
-
-            # Initial Population and Launch
-            self.scenario_properties.initial_pop_and_launch()
-
-            # Indicator Variables if length > 0
-            try:
-                if len(self.scenario_properties.indicator_variables) > 0:
-                    self.scenario_properties.create_indicator_variables()
-                else:
-                    print("No indicator variables provided.")
-                
-            except Exception as e:
-                print(f"Failed to create indicator variables: {str(e)}")
-=======
->>>>>>> 6f7efa95
+            #self.scenario_properties.add_collision_pairs(create_collision_pairs(self.scenario_properties))
 
             return species_list
         except json.JSONDecodeError:
@@ -155,11 +126,8 @@
         if not isinstance(self.scenario_properties, ScenarioProperties):
             raise ValueError("Invalid scenario properties provided.")
         try:
-<<<<<<< HEAD
-=======
-
-            self.scenario_properties.initial_pop_and_launch(baseline=True) # Initial population is considered but not launch
->>>>>>> 6f7efa95
+
+            self.scenario_properties.initial_pop_and_launch()
             self.scenario_properties.build_model()
             self.scenario_properties.run_model()
 
@@ -171,14 +139,12 @@
         
         except Exception as e:
             raise RuntimeError(f"Failed to run model: {str(e)}")
-<<<<<<< HEAD
-=======
         
     def create_plots(self):
         """
         Generates a number of plots and diposits them into the figures folder:
         """
-        print('Making plots')
+
         scenario_properties = self.scenario_properties
         output = scenario_properties.output
         os.makedirs('figures', exist_ok=True)
@@ -263,7 +229,6 @@
         plt.tight_layout()
         plt.savefig('figures/heatmaps_species.png')
         plt.close(fig)
->>>>>>> 6f7efa95
 
         time_points = output.t
 
@@ -383,12 +348,7 @@
         integrator=scenario_props["integrator"],
         density_model=scenario_props["density_model"],
         LC=scenario_props["LC"],
-<<<<<<< HEAD
-        v_imp=scenario_props["v_imp"], 
-        indicator_variables = scenario_props["indicator_variables"]
-=======
-        v_imp = scenario_props.get("v_imp", None)
->>>>>>> 6f7efa95
+        v_imp=scenario_props["v_imp"]
     )
 
     species = simulation_data["species"]
@@ -397,9 +357,4 @@
 
     results = model.run_model()
 
-<<<<<<< HEAD
-    from utils.plotting.plotting import create_plots
-    create_plots(results)
-=======
     model.create_plots()
->>>>>>> 6f7efa95
