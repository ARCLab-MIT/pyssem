--- conflicted
+++ resolved
@@ -1,20 +1,12 @@
 {
-<<<<<<< HEAD
   "simulation_name": "SEP2-for-maya",
-=======
-  "simulation_name": "SEP3H",
->>>>>>> 2e7ce330
   "id": "1234567890",
   "owner": "Indigo Brownhall",
   "description": "This is a simulation file for the first fork of the MOCAT-SSEM Model.",
   "created": "2024-01-01T12:00:00Z",
   "modified": "2024-01-01T12:00:00Z",
   "scenario_properties": {
-<<<<<<< HEAD
     "start_date": "01/01/2025",   
-=======
-    "start_date": "03/02/2025",   
->>>>>>> 2e7ce330
     "simulation_duration": 100,              
     "steps": 100,                            
     "min_altitude": 200,                   
@@ -28,7 +20,6 @@
     "fragment_spreading": false,
     "parallel_processing": false,
     "baseline" : false,
-<<<<<<< HEAD
     "launch_scenario": "SEP2",
     "indicator_variables": [
       "active_loss_per_shell",
@@ -37,22 +28,10 @@
       "active_loss_per_species_percentage",
       "umpy"
     ]                                             
-=======
-    "launch_scenario": "SEP2"                                               
->>>>>>> 2e7ce330
   },
   "plots": [
     "all_plots"
   ],
-<<<<<<< HEAD
-=======
-  "indicator_variables": [
-    "active_loss_per_shell",
-    "active_loss_per_shell_percentage",
-    "active_loss_per_species",
-    "active_loss_per_species_percentage"
-  ],
->>>>>>> 2e7ce330
   "SEP_mapping": [
       "T.loc[(T['phase'] == 2) & (T['obj_type'] == 2) & (T['maneuverable'] == 1), 'species_class'] = 'S'",
       "T.loc[(T['obj_type'] == 2) & (T['maneuverable'] == 0), 'species_class'] = 'Sns'",
