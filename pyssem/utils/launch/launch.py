from sympy import zeros, Matrix, symbols
import pandas as pd
from datetime import datetime, timedelta
from ..handlers.datetime_helper import jd_to_datetime, mjd_to_jd
import os
import numpy as np
from tqdm import tqdm 

def find_alt_bin(altitude, scen_properties):
    # Convert altitude ranges to numpy arrays for vectorized operations
    lower = np.array(scen_properties['R02'][:-1])
    upper = np.array(scen_properties['R02'][1:])
    
    # Create a boolean array where True indicates altitude is within the shell bounds
    shell_logic = (lower < altitude) & (altitude <= upper)
    
    # Find the index (or indices) where shell_logic is True
    shell_indices = np.where(shell_logic)[0]
    
    # Return the first index if found, otherwise return NaN
    shell_index = shell_indices[0] + 1 if shell_indices.size > 0 else np.nan
    return shell_index

def launch_func_null(t, h, species_properties, scen_properties):
    """
    No launch function for species without a launch function.

    Args:
        t (float): Time from scenario start in years
        h (array_like): The set of altitudes of the scenario above ellipsoid in km of shell lower edges.
        species_properties (dict): A dictionary with properties for the species
        scen_properties (dict): A dictionary with properties for the scenario

    Returns:
        numpy.ndarray: The rate of change in the species in each shell at the specified time due to launch.
                       If only one value is applied, it is assumed to be true for all shells.
    """

    Lambdadot = zeros(scen_properties.n_shells, 1)

    for k in range(scen_properties.n_shells):
        Lambdadot[k, 0] = 0 * species_properties.sym[k]

    Lambdadot_list = [Lambdadot[k, 0] for k in range(scen_properties.n_shells)]

    return Lambdadot_list

def launch_func_constant(t, h, species_properties, scen_properties):
    """
    Adds a constant launch rate from species_properties.lambda_constant.
    Given a certain altitude, this will return the rate of change in the species in each shell at the specified time due to launch.

    Args:
        t (float): Time from scenario start in years.
        h (list or numpy.ndarray): Altitudes of the scenario above ellipsoid in km of shell lower edges.
        species_properties (dict): Properties for the species, including 'lambda_constant'.
        scen_properties (dict): Properties for the scenario, including 'N_shell'.

    Returns:
        list: np., a list of symbolic expressions representing the rate of change in the species in each shell due to launch.
    """

    if len(h) != scen_properties.n_shells:
        raise ValueError("Constant launch rate must be specified per altitude shell.")

    # Create a symbolic variable for the launch rate
    lambda_constant = symbols('lambda_constant')

    # Assign the constant launch rate to each shell
    Lambdadot = Matrix(scen_properties.n_shells, 1, lambda i, j: lambda_constant)

    # Convert the Matrix of symbolic expressions to a list
    Lambdadot_list = [Lambdadot[i] for i in range(scen_properties.n_shells)]

    return Lambdadot_list

def launch_func_random(t, h, species_properties, scen_properties):
    """
    Adds a random launch rate from species_properties.lambda_random.
    Given a certain altitude, this will return the rate of change in the species in each shell at the specified time due to launch.

    Args:
        t (float): Time from scenario start in years.
        h (list or numpy.ndarray): Altitudes of the scenario above ellipsoid in km of shell lower edges.
        species_properties (dict): Properties for the species, including 'lambda_random'.
        scen_properties (dict): Properties for the scenario, including 'N_shell'.

    Returns:
        list: np., a list of symbolic expressions representing the rate of change in the species in each shell due to launch.
    """

    if len(h) != scen_properties.n_shells:
        raise ValueError("Random launch rate must be specified per altitude shell.")

    # Create a symbolic variable for the launch rate
    lambda_random = symbols('lambda_random')

    # Assign the random launch rate to each shell
    Lambdadot = Matrix(scen_properties.n_shells, 1, lambda i, j: lambda_random)

    # Convert the Matrix of symbolic expressions to a list
    Lambdadot_list = [Lambdadot[i] for i in range(scen_properties.n_shells)]

    return Lambdadot_list

def launch_func_lambda_fun(t, h, species_properties, scen_properties):
    """
    This function will return the lambda function for a required species. 

    :param t: The time from the scenario start in years
    :type t: int
    :param h: The altitude above the ellipsoid in km of shell lower edge
    :type h: int
    :param species_properties: Species properties
    :type species_properties: Species
    :param scen_properties: Scenario properties
    :type scen_properties: ScenarioProperties
    :return: Lambdadot is the rate of change in the species in each sheel at the specified time due to launch
    :rtype: SciPy interp1d function
    """
    # # Find the index for the given altitude
    # h_inds = np.where(scen_properties.HMid == h)
    # print(species_properties.sym_name)

    # Retrieve the appropriate lambda function for the altitude and evaluate it at time t
    Lambdadot = species_properties.lambda_funs
    return Lambdadot


def julian_to_datetime(julian_date):
    # Julian Date for Unix epoch (1970-01-01)
    JULIAN_EPOCH = 2440587.5
    try:
        # Calculate the number of days from the Unix epoch
        days_from_epoch = julian_date - JULIAN_EPOCH
        # Create a datetime object for the Unix epoch and add the calculated days
        unix_epoch = datetime(1970, 1, 1)
        result_date = unix_epoch + timedelta(days=days_from_epoch)
        return result_date
    except OverflowError as e:
        # Handle dates that are out of range
        print(f"Date conversion error: {e}")
        return None

def find_bin_index(bin_edges, value):
    """Find the index of the bin a value belongs to."""
    for i in range(len(bin_edges) - 1):
        if bin_edges[i] <= value < bin_edges[i + 1]:
            return i
    return -1  # Return an invalid index if not found

def find_closest_species(obj, species_list, category):
    """
    Match an object to its best-fit species using:
    1. Stationkeeping (drag-affected logic) + maneuverability
    2. Maneuverability only
    3. Mass bin fallback
    """
    obj_mass = obj['mass']
    if pd.isna(obj_mass):
        return None

    stkp_flg = obj['stkp_flg'] if not pd.isna(obj['stkp_flg']) else 0
    maneuverable = obj['maneuverable'] if not pd.isna(obj['maneuverable']) else 0

    matched_species = []

    if maneuverable == 1:
        # Match: maneuverable AND drag-affected
        if stkp_flg == 3:
            stkp_maneuverable_species = [
                s for s in species_list
                if getattr(s, 'maneuverable', True) and getattr(s, 'drag_effected', True)
            ]
            matched_species.extend(filter_species_by_mass(obj_mass, stkp_maneuverable_species))

        # Match: maneuverable AND NOT drag-affected
        elif stkp_flg == 0:
            non_drag_maneuverable_species = [
                s for s in species_list
                if getattr(s, 'maneuverable', True) and not getattr(s, 'drag_effected', False)
            ]
            matched_species.extend(filter_species_by_mass(obj_mass, non_drag_maneuverable_species))

        # If stationkeeping wasn't matched, fallback to any maneuverable species
        if not matched_species:
            fallback_maneuverable_species = [
                s for s in species_list if getattr(s, 'maneuverable', False)
            ]
            matched_species.extend(filter_species_by_mass(obj_mass, fallback_maneuverable_species))

    elif maneuverable == 0:
        # Match only non-maneuverable species
        non_maneuverable_species = [
            s for s in species_list if not getattr(s, 'maneuverable', False)
        ]
        matched_species.extend(filter_species_by_mass(obj_mass, non_maneuverable_species))

    # Step 3: If nothing matched yet, fallback to all by mass bin
    if not matched_species:
        matched_species.extend(filter_species_by_mass(obj_mass, species_list))

    # Step 4: Warn if multiple species matched
    unique_matches = {s.sym_name: s for s in matched_species}.values()
    if len(unique_matches) > 1:
        print(f"Warning: obj_id {obj['obj_id']} matches multiple species: {[s.sym_name for s in unique_matches]}")

    # Step 5: Return closest by mass center
    return min(unique_matches, key=lambda s: abs(obj_mass - get_species_mass_center(s)), default=None)

def filter_species_by_mass(obj_mass, species_list):
    """
    Return list of species where object mass falls within their mass bounds.
    """
    matches = []
    for s in species_list:
        if s.mass_lb <= obj_mass < s.mass_ub:
            matches.append(s)
    return matches

def get_species_mass_center(species):
    """
    Estimate the central mass value for a species.
    """
    if isinstance(species.mass, (list, tuple)):
        return (species.mass[0] + species.mass[1]) / 2
    elif species.mass is not None:
        return species.mass
    else:
        return float('inf')  # fallback if undefined
    
def find_mass_bin_species(obj_mass, species_list):
    """
    Find the best match based on mass bin or nearest mass center.
    """
    for s in species_list:
        if s.mass_lb <= obj_mass < s.mass_ub:
            return s

    # Fallback to closest by mean mass
    closest = None
    min_diff = float('inf')
    for s in species_list:
        if isinstance(s.mass, (list, tuple)):
            mean_mass = (s.mass[0] + s.mass[1]) / 2
        else:
            mean_mass = s.mass
        diff = abs(obj_mass - mean_mass)
        if diff < min_diff:
            min_diff = diff
            closest = s
    return closest

def get_species_category(obj, species_dict):
    """
    Determine species category ('Active', 'Debris', 'RocketBodies') using obj_type and flags.
    """
    obj_type = int(obj['obj_type']) if not pd.isna(obj['obj_type']) else None

    if obj_type == 1:
        return "rocket_body"
    elif obj_type == 2:
        return "active"
    elif obj_type == 3:
        return "debris"
    elif obj_type == 4:
        return "debris"
    elif obj_type == 5:
        return "active"
    elif obj_type == 6:
        return "debris"
    else:
        # Fallback: use active flag if available
        if not pd.isna(obj['active']):
            return "Active" if bool(obj['active']) else "debris"
        return "debris"

def assign_species_to_population(T, species_mapping):
    """
    Applies a list of pandas query strings to assign species classes to the population.
    
    :param T: pandas.DataFrame representing the population
    :param species_mapping: list of assignment strings (e.g., T.loc[...] = ...)
    :return: updated DataFrame with 'species_class' assigned
    """
    # Initialize the column
    T['species_class'] = "Unknown"

    # Apply each mapping rule via exec
<<<<<<< HEAD
    try:
        for rule in species_mapping:
            try:
                exec(rule)
            except Exception as e:
                print(f"Error applying rule: {rule}\n\t{e}")
    except Exception as e:
        print(f"Error in species mapping: {e} \n Have you defined the species mapping in the configuration JSON?")
        exit(1)
=======
    for rule in species_mapping:
        try:
            exec(rule)
        except Exception as e:
            print(f"Error applying rule: {rule}\n\t{e}")
>>>>>>> e82b943f

    # Print summary of resulting species_class assignments
    print("\nSpecies class distribution:")
    print(T['species_class'].value_counts())

    try:
        T = T[T['species_class'] != "Unknown"]
        print(f"\n{T['species_class'].value_counts()['Unknown']} objects/rows are being removed.")
    except KeyError:
        print("No unknown species classes found.")

    return T

def SEP_traffic_model(scen_properties, file_path):
    """
    This will take one of the SEP files, users must select on of the Space Environment Pathways (SEPs), see: https://www.researchgate.net/publication/385299836_Development_of_Reference_Scenarios_and_Supporting_Inputs_for_Space_Environment_Modeling
    
    This function will create an initial population (x0) and a future launch model (FLM_steps)
    for the given scenario and the species properties that have been configured. 
    """

    # Calculate Apogee, Perigee, and altitude
    T = pd.read_csv(file_path)

    T['apogee'] = T['sma'] * (1 + T['ecc'])
    T['perigee'] = T['sma'] * (1 - T['ecc'])
    T['alt'] = (T['apogee'] + T['perigee']) / 2 - scen_properties.re

    T_new = assign_species_to_population(T, scen_properties.SEP_mapping)

<<<<<<< HEAD
=======
    # Bin altitudes
    for species_class in T['species_class'].unique():
            if species_class in scen_properties.species_cells:
                if len(scen_properties.species_cells[species_class]) == 1:
                    T_obj_class = T[T['species_class'] == species_class].copy()
                    T_obj_class['species'] = scen_properties.species_cells[species_class][0].sym_name
                    T_new = pd.concat([T_new, T_obj_class])
                else:
                    species_cells = scen_properties.species_cells[species_class]
                    T_obj_class = T[T['species_class'] == species_class].copy()
                    T_obj_class['species'] = T_obj_class['mass'].apply(find_mass_bin, args=(scen_properties, species_cells)) 
                    T_new = pd.concat([T_new, T_obj_class])

>>>>>>> e82b943f
    # Convert MJD to datetime
    # def mjd_to_datetime(mjd_series):
    #     """
    #     Convert a Series of MJD floats to timezone-naive datetime.datetime objects.
    #     """
    #     return mjd_series.apply(lambda mjd: jd_to_datetime(mjd_to_jd(mjd)))

    # T_new['epoch_start_datetime'] = mjd_to_datetime(T_new['mjd_start'])
    # T_new['epoch_end_datetime'] = mjd_to_datetime(T_new['mjd_final'])
<<<<<<< HEAD
    T['apogee'] = T['sma'] * (1 + T['ecc'])
    T['perigee'] = T['sma'] * (1 - T['ecc'])
    T['alt'] = (T['apogee'] + T['perigee']) / 2 - scen_properties.re

    T_new = assign_species_to_population(T, scen_properties.SEP_mapping)

    # Mapping species gets more complicated if there are elliptical orbits.
    elliptical_species_flag = False
    for species_group in scen_properties.species.values():
            for species in species_group:
                if species.elliptical:
                    elliptical_species_flag = True

    if elliptical_species_flag:
        # Assign elliptical sub-species
        for species_class in T['species_class'].unique():            
            if species_class in scen_properties.species_cells:
                T_obj_class = T[T['species_class'] == species_class].copy()
                species_cells = scen_properties.species_cells[species_class]

                if len(species_cells) == 1:
                    # Only one species → assign directly
                    T_obj_class['species'] = species_cells[0].sym_name
                else:
                    # Multiple species → use row-wise logic
                    T_obj_class['species'] = T_obj_class.apply(
                        find_species_bin,
                        axis=1,
                        args=(scen_properties, species_cells)
                    )

                T_new = pd.concat([T_new, T_obj_class])
    else:
        # Bin altitudes
        for species_class in T['species_class'].unique():
                if species_class in scen_properties.species_cells:
                    if len(scen_properties.species_cells[species_class]) == 1:
                        T_obj_class = T[T['species_class'] == species_class].copy()
                        T_obj_class['species'] = scen_properties.species_cells[species_class][0].sym_name
                        T_new = pd.concat([T_new, T_obj_class])
                    else:
                        species_cells = scen_properties.species_cells[species_class]
                        T_obj_class = T[T['species_class'] == species_class].copy()
                        T_obj_class['species'] = T_obj_class['mass'].apply(find_mass_bin, args=(scen_properties, species_cells)) 
                        T_new = pd.concat([T_new, T_obj_class])

    print(f"Number of objects for each species in T_new: {T_new['species'].value_counts()}")

    T_new['epoch_start_datetime'] = T_new['year_start'].apply(
            lambda y: datetime(int(y), 1, 1)
        )
=======
    T_new['epoch_start_datetime'] = T_new['year_start'].apply(
        lambda y: datetime(int(y), 1, 1)
    )
>>>>>>> e82b943f
    T_new['epoch_end_datetime'] = T_new['year_final'].apply(
        lambda y: datetime(int(y), 1, 1)
    )

    T_new['alt_bin'] = T_new['alt'].apply(find_alt_bin, args=(scen_properties,))

    # Filter T_new to include only species present in scen_properties
<<<<<<< HEAD
    T_new = T_new[T_new['species'].isin(scen_properties.species_names)]

    # Initial population
    x0 = T_new[T_new['epoch_start_datetime'] < scen_properties.start_date]
=======
    T_new = T_new[T_new['species_class'].isin(scen_properties.species_cells.keys())]

    # Initial population
    x0 = T_new[T_new['epoch_end_datetime'] < scen_properties.start_date]
>>>>>>> e82b943f

    x0.to_csv(os.path.join('pyssem', 'utils', 'launch', 'data', 'x0.csv'))

    # Create a pivot table, keep alt_bin
    df = x0.pivot_table(index='alt_bin', columns='species', aggfunc='size', fill_value=0)

    # Create a new data frame with column names like scenario_properties.species_sym_names and rows of length n_shells
    x0_summary = pd.DataFrame(index=range(scen_properties.n_shells), columns=scen_properties.species_names).fillna(0)
    x0_summary.index.name = 'alt_bin'

    # Merge counts into summary structure
    x0_summary.update(df.reindex(columns=x0_summary.columns, fill_value=0))

    # Fill remaining NaNs with 0
    x0_summary.fillna(0, inplace=True)

    # Future Launch Model (updated)
    flm_steps = pd.DataFrame()

    time_increment_per_step = scen_properties.simulation_duration / scen_properties.steps

    time_steps = [
        scen_properties.start_date + timedelta(days=365.25 * time_increment_per_step * i) 
        for i in range(scen_properties.steps + 1)
    ]    

    for i, (start, end) in tqdm(enumerate(zip(time_steps[:-1], time_steps[1:])), total=len(time_steps) - 1, desc="Processing Time Steps"):

        # Select objects that are launched during this time window
        flm_step = T_new[
            (T_new['epoch_start_datetime'] >= start) &
            (T_new['epoch_start_datetime'] < end)
        ]

        # Group and reshape
        flm_summary = flm_step.groupby(['alt_bin', 'species']).size().unstack(fill_value=0)

        # Ensure all alt_bins are present
        flm_summary = flm_summary.reindex(range(scen_properties.n_shells), fill_value=0)

        flm_summary.reset_index(inplace=True)
        flm_summary.rename(columns={'index': 'alt_bin'}, inplace=True)
        flm_summary['epoch_start_date'] = start

        flm_steps = pd.concat([flm_steps, flm_summary], ignore_index=True)

    return x0_summary, flm_steps

<<<<<<< HEAD
def find_species_bin(row, scen_properties, species_cells):
    """
    Determine the species bin for a given row, based on mass and/or eccentricity.

    :param row: Row from DataFrame (must have 'mass' and 'ecc')
    :param scen_properties: ScenarioProperties object
    :param species_cells: List of Species objects
    :return: species.sym_name that matches the object's properties
    """
    for species in species_cells:
        # Check for eccentricity-based binning
        if getattr(species, "elliptical", False):
            if species.mass_lb <= row.mass < species.mass_ub and \
               species.ecc_lb <= row.ecc < species.ecc_ub:
                return species.sym_name
        else:
            if species.mass_lb <= row.mass < species.mass_ub:
                return species.sym_name

    return None  # No match found


=======
>>>>>>> e82b943f
def ADEPT_traffic_model(scen_properties, file_path):
    """
    From an initial population and future model csv, this function will create for the starting population, 
    then one for each time step in the future model.

    The output matrices will be in the form of a matrix, with the species as columns and the number of orbital shells as rows based on alt_bin.
    e.g. if you have 5 species and 10 shells, the matrix will be 10x5.

    :param scen_properties: Scenario properties
    :type scen_properties: ScenarioProperties
    :param file_path: Local File Path of CSV
    :type file_path: str
    :return: The initial population and future launch model
    :rtype:  pandas.DataFrame, pandas.DataFrame
    """
    # Load the traffic model data
    T = pd.read_csv(file_path)
    
    T['epoch_start_datime'] = T['epoch_start'].apply(lambda x: julian_to_datetime(x))

    if 'obj_class' not in T.columns:
        T = define_object_class(T)  # Make sure this function is defined and imported

    # Calculate Apogee, Perigee, and Altitude
    T['apogee'] = T['sma'] * (1 + T['ecc'])
    T['perigee'] = T['sma'] * (1 - T['ecc'])
    T['alt'] = (T['apogee'] + T['perigee']) / 2 - scen_properties.re

    # Map species type based on object class
    species_dict = {
        "Non-station-keeping Satellite": "S",
        "Rocket Body": "B",
        "Station-keeping Satellite": "S",
        "Coordinated Satellite": "S",
        "Debris": "N",
        "Candidate Satellite": "S"
    }

    T['species_class'] = T['obj_class'].map(species_dict)

    # Initialize an empty DataFrame for new data
    T_new = pd.DataFrame()

    # Loop through object classes and assign species based on mass
    for obj_class in T['obj_class'].unique():
        species_class = species_dict.get(obj_class)
        if species_class in scen_properties.species_cells:
            if len(scen_properties.species_cells[species_class]) == 1:
                T_obj_class = T[T['obj_class'] == obj_class].copy()
                T_obj_class['species'] = scen_properties.species_cells[species_class][0].sym_name
                T_new = pd.concat([T_new, T_obj_class])
            else:
                species_cells = scen_properties.species_cells[species_class]
                T_obj_class = T[T['obj_class'] == obj_class].copy()
                T_obj_class['species'] = T_obj_class['mass'].apply(find_mass_bin, args=(scen_properties, species_cells)) 
                T_new = pd.concat([T_new, T_obj_class])

    # Assign objects to corresponding altitude bins
    T_new['alt_bin'] = T_new['alt'].apply(find_alt_bin, args=(scen_properties,))

    # Filter T_new to include only species present in scen_properties
    T_new = T_new[T_new['species_class'].isin(scen_properties.species_cells.keys())]

    # Initial population
    x0 = T_new[T_new['epoch_start_datime'] < scen_properties.start_date]

    x0.to_csv(os.path.join('pyssem', 'utils', 'launch', 'data', 'x0.csv'))

    # Create a pivot table, keep alt_bin
    df = x0.pivot_table(index='alt_bin', columns='species', aggfunc='size', fill_value=0)

    # Create a new data frame with column names like scenario_properties.species_sym_names and rows of length n_shells
    x0_summary = pd.DataFrame(index=range(scen_properties.n_shells), columns=scen_properties.species_names).fillna(0)
    x0_summary.index.name = 'alt_bin'

    # Merge the two dataframes
    for column in df.columns:
        if column in x0_summary.columns:
            x0_summary[column] = df[column]

    # fill NaN with 0
    x0_summary.fillna(0, inplace=True)

    if baseline:
        # No need to calculate the launch model
        return x0_summary, None

    # Future Launch Model
    flm_steps = pd.DataFrame()

    time_increment_per_step = scen_properties.simulation_duration / scen_properties.steps

    time_steps = [scen_properties.start_date + timedelta(days=365.25 * time_increment_per_step * i) 
                  for i in range(scen_properties.steps + 1)]    

    for i, (start, end) in tqdm(enumerate(zip(time_steps[:-1], time_steps[1:])), total=len(time_steps)-1, desc="Processing Time Steps"):
        flm_step = T_new[(T_new['epoch_start_datime'] >= start) & (T_new['epoch_start_datime'] < end)]
        flm_summary = flm_step.groupby(['alt_bin', 'species']).size().unstack(fill_value=0)

        # All objects aren't always in shells, so you need to these back in. 
        flm_summary = flm_summary.reindex(range(0, scen_properties.n_shells), fill_value=0)

        flm_summary.reset_index(inplace=True)
        flm_summary.rename(columns={'index': 'alt_bin'}, inplace=True)

        flm_summary['epoch_start_date'] = start  # Add the start date to the table for reference
        flm_steps = pd.concat([flm_steps, flm_summary])
    
    return x0_summary, flm_steps

def find_eccentricity_bin(eccentricity, scen_properties, species_cell):
    """
    Find the eccentricity bin for a given eccentricity.

    :param eccentricity: Eccentricity of the object's orbit
    :type eccentricity: float
    :param scen_properties: The scenario properties object
    :type scen_properties: ScenarioProperties
    :param species_cell: The species cell to find the eccentricity bin for
    :type species_cell: Species
    :return: The species name corresponding to the given eccentricity
    :rtype: str
    """

    for species in species_cell:
        if species.ecc_lb <= eccentricity < species.ecc_ub:
            return species.sym_name


def find_mass_bin(mass, scen_properties, species_cell):
    """
    Find the mass bin for a given mass.

    :param mass: Mass of the object in kg
    :type mass: float
    :param scen_properties: The scenario properties object
    :type scen_properties: ScenarioProperties
    :param species_cell: The species cell to find the mass bin for
    :type species_cell: Species
    :return: The mass bin for the given mass
    :rtype: int
    """
    for species in species_cell:
        if species.mass_lb <= mass < species.mass_ub:
            return species.sym_name
    
    return None

def find_alt_bin(altitude, scen_properties):
    """
    Given an altidude and the generic pySSEM properties, it will calculate the index from the R02 array

    :param altitude: Altitude of an object
    :type altitude: int
    :param scen_properties: The scenario properties object
    :type scen_properties: ScenarioProperties
    :return: Orbital Shell Array Index or None if out of range
    :rtype: int
    """
    shell_altitudes = scen_properties.R0_km

    # The case for an object where it is below the lowest altitude
    if altitude < shell_altitudes[0]:
        return
    
    # The case for an object where it is above the highest altitude
    if altitude >= shell_altitudes[-1]:
        return 

    for i in range(len(shell_altitudes)):  # -1 to prevent index out of range
        try:
            if shell_altitudes[i] <= altitude < shell_altitudes[i + 1]:
                return i  
        except IndexError: # This is the top most shell and will be the last one
            return len(shell_altitudes) 
    

def define_object_class(T):
    """
    Define the object class of each object in the traffic model.
    Adds them to a new column named "obj_type" or overwrites the existing column.

    :param T: list of launches
    :type T: pandas.DataFrame
    """

    T['obj_class'] = "Unknown"

    # Classify Rocket Bodies
    T.loc[T['obj_type'] == 1, 'obj_class'] = "Rocket Body"

    # Classify Satellites
    T.loc[(T['obj_type'] == 2) & (T['stationkeeping'] != 0) & (T['stationkeeping'] < 5), 'obj_class'] = "Station-keeping Satellite"
    T.loc[(T['obj_type'] == 2) & (T['stationkeeping'] == 0), 'obj_class'] = "Non-station-keeping Satellite"
    T.loc[(T['obj_type'] == 2) & (T['stationkeeping'] == 5), 'obj_class'] = "Coordinated Satellite"
    T.loc[(T['obj_type'] == 2) & (T['stationkeeping'] == 6), 'obj_class'] = "Candidate Satellite"

    # Classify Debris
    T.loc[T['obj_type'].isin([3, 4]), 'obj_class'] = "Debris"

    # Count unclassified rows
    unclassed_rows = (T['obj_class'] == "Unknown").sum()
    if unclassed_rows > 0:
        print(f'\t{unclassed_rows} Unclassified rows remain.')

    return T<|MERGE_RESOLUTION|>--- conflicted
+++ resolved
@@ -3,7 +3,10 @@
 from datetime import datetime, timedelta
 from ..handlers.datetime_helper import jd_to_datetime, mjd_to_jd
 import os
+from ..handlers.datetime_helper import jd_to_datetime, mjd_to_jd
+import os
 import numpy as np
+from tqdm import tqdm 
 from tqdm import tqdm 
 
 def find_alt_bin(altitude, scen_properties):
@@ -287,7 +290,6 @@
     T['species_class'] = "Unknown"
 
     # Apply each mapping rule via exec
-<<<<<<< HEAD
     try:
         for rule in species_mapping:
             try:
@@ -297,13 +299,6 @@
     except Exception as e:
         print(f"Error in species mapping: {e} \n Have you defined the species mapping in the configuration JSON?")
         exit(1)
-=======
-    for rule in species_mapping:
-        try:
-            exec(rule)
-        except Exception as e:
-            print(f"Error applying rule: {rule}\n\t{e}")
->>>>>>> e82b943f
 
     # Print summary of resulting species_class assignments
     print("\nSpecies class distribution:")
@@ -334,22 +329,6 @@
 
     T_new = assign_species_to_population(T, scen_properties.SEP_mapping)
 
-<<<<<<< HEAD
-=======
-    # Bin altitudes
-    for species_class in T['species_class'].unique():
-            if species_class in scen_properties.species_cells:
-                if len(scen_properties.species_cells[species_class]) == 1:
-                    T_obj_class = T[T['species_class'] == species_class].copy()
-                    T_obj_class['species'] = scen_properties.species_cells[species_class][0].sym_name
-                    T_new = pd.concat([T_new, T_obj_class])
-                else:
-                    species_cells = scen_properties.species_cells[species_class]
-                    T_obj_class = T[T['species_class'] == species_class].copy()
-                    T_obj_class['species'] = T_obj_class['mass'].apply(find_mass_bin, args=(scen_properties, species_cells)) 
-                    T_new = pd.concat([T_new, T_obj_class])
-
->>>>>>> e82b943f
     # Convert MJD to datetime
     # def mjd_to_datetime(mjd_series):
     #     """
@@ -359,7 +338,6 @@
 
     # T_new['epoch_start_datetime'] = mjd_to_datetime(T_new['mjd_start'])
     # T_new['epoch_end_datetime'] = mjd_to_datetime(T_new['mjd_final'])
-<<<<<<< HEAD
     T['apogee'] = T['sma'] * (1 + T['ecc'])
     T['perigee'] = T['sma'] * (1 - T['ecc'])
     T['alt'] = (T['apogee'] + T['perigee']) / 2 - scen_properties.re
@@ -411,11 +389,6 @@
     T_new['epoch_start_datetime'] = T_new['year_start'].apply(
             lambda y: datetime(int(y), 1, 1)
         )
-=======
-    T_new['epoch_start_datetime'] = T_new['year_start'].apply(
-        lambda y: datetime(int(y), 1, 1)
-    )
->>>>>>> e82b943f
     T_new['epoch_end_datetime'] = T_new['year_final'].apply(
         lambda y: datetime(int(y), 1, 1)
     )
@@ -423,17 +396,10 @@
     T_new['alt_bin'] = T_new['alt'].apply(find_alt_bin, args=(scen_properties,))
 
     # Filter T_new to include only species present in scen_properties
-<<<<<<< HEAD
     T_new = T_new[T_new['species'].isin(scen_properties.species_names)]
 
     # Initial population
     x0 = T_new[T_new['epoch_start_datetime'] < scen_properties.start_date]
-=======
-    T_new = T_new[T_new['species_class'].isin(scen_properties.species_cells.keys())]
-
-    # Initial population
-    x0 = T_new[T_new['epoch_end_datetime'] < scen_properties.start_date]
->>>>>>> e82b943f
 
     x0.to_csv(os.path.join('pyssem', 'utils', 'launch', 'data', 'x0.csv'))
 
@@ -482,7 +448,6 @@
 
     return x0_summary, flm_steps
 
-<<<<<<< HEAD
 def find_species_bin(row, scen_properties, species_cells):
     """
     Determine the species bin for a given row, based on mass and/or eccentricity.
@@ -505,8 +470,6 @@
     return None  # No match found
 
 
-=======
->>>>>>> e82b943f
 def ADEPT_traffic_model(scen_properties, file_path):
     """
     From an initial population and future model csv, this function will create for the starting population, 
