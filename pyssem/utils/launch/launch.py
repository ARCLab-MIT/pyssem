--- conflicted
+++ resolved
@@ -112,7 +112,6 @@
         print(f"Date conversion error: {e}")
         return None
 
-<<<<<<< HEAD
 def find_bin_index(bin_edges, value):
     """Find the index of the bin a value belongs to."""
     for i in range(len(bin_edges) - 1):
@@ -120,8 +119,6 @@
             return i
     return -1  # Return an invalid index if not found
 
-=======
->>>>>>> 0970137a
 def ADEPT_traffic_model(scen_properties, file_path):
     """
     From an initial population and future model csv, this function will create for the starting population, 
@@ -188,40 +185,7 @@
     # Initial population
     x0 = T_new[T_new['epoch_start_datime'] < scen_properties.start_date]
 
-<<<<<<< HEAD
-    # Handle species with elliptical_orbit set to True
-    elliptical_species = []
-    for species_group in scen_properties.species.values():
-        for species in species_group:
-            if species.elliptical_orbit:
-                elliptical_species.append(species.sym_name)
-
-    print("Elliptical Species:", elliptical_species)  # Debug: Check elliptical species
-
-    # Create matrices for semi-major axis and eccentricity bins
-    eccentricity_bins = [0.0, 0.1, 0.2, 0.3, 0.5, 0.9]
-    semi_major_axis_bins = [scen_properties.re + alt for alt in scen_properties.R0_km]
-    n_a_bins = len(semi_major_axis_bins) - 1
-    n_e_bins = len(eccentricity_bins) - 1
-
-    x0_elliptical_summary = pd.DataFrame(index=range(n_a_bins * n_e_bins), columns=elliptical_species).fillna(0)
-
-    for species in elliptical_species:
-        species_data = x0[x0['species'] == species]
-        print(f"Species: {species}, Count: {len(species_data)}")  # Debug: Check species data count
-        species_data['a_bin'] = species_data['sma'].apply(lambda sma: find_bin_index(semi_major_axis_bins, sma))
-        species_data['e_bin'] = species_data['ecc'].apply(lambda ecc: find_bin_index(eccentricity_bins, ecc))
-        for idx, row in species_data.iterrows():
-            a_idx = row['a_bin']
-            e_idx = row['e_bin']
-            if a_idx != -1 and e_idx != -1:
-                x0_elliptical_summary.at[a_idx * n_e_bins + e_idx, species] += 1
-
-    print("x0_elliptical_summary:\n", x0_elliptical_summary)  # Debug: Output summary
-
-=======
     x0.to_csv(os.path.join('pyssem', 'utils', 'launch', 'data', 'x0.csv'))
->>>>>>> 0970137a
 
     # Create a pivot table, keep alt_bin
     df = x0.pivot_table(index='alt_bin', columns='species', aggfunc='size', fill_value=0)
