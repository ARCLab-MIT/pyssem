
from sympy import zeros, symbols

def pmd_func_none(t, h, species_properties, scen_properties):
    """
    PMD function for species with no PMD. Returns a zero matrix.

    Args:
        t (float): Time from scenario start in years (unused).
        h (float or np.ndarray): Height above ellipsoid in km (unused).
        species_properties (dict): Properties for this species.
        scen_properties (dict): Properties for the scenario.

    Returns:
        sympy.Matrix: Cpmdot, the rate of change in the species due to post-mission
                      disposal, an N_shell x 1 matrix.
    """
    return zeros(scen_properties.n_shells, 1)

def pmd_func_sat(t, h, species_properties, scen_properties):
    """
    PMD function for active classes that decay to a derelict. It only decreases
    the class based on assumed successful PMD.

    Args:
        t (float): Time from scenario start in years (unused).
        h (float or np.ndarray): Height above ellipsoid in km (unused).
        species_properties (dict): Properties for this species.
        scen_properties (dict): Properties for the scenario.

    Returns:
        sympy.Matrix: Cpmdot, the rate of change in the species due to post-mission
                      disposal, an N_shell x 1 matrix.
    """
    # Initialize Cpmddot as a symbolic zero matrix
    Cpmddot = zeros(scen_properties.n_shells, 1)
    
    # Iterate over each shell and calculate the PMD rate
    try:
        for k in range(scen_properties.n_shells):
            Cpmddot[k, 0] = (-1 / species_properties.deltat) * species_properties.sym[k]
    except Exception as e:
        print(f"Error in pmd_func_sat: {e}")
    return Cpmddot

def pmd_func_derelict(t, h, species_properties, scen_properties):
    """
    PMD function for derelict objects. Only increase the class based on assumed failed PMD 
    from species in species_properties.linked_species

    Args:
        t (float): Time from scenario start in years (unused).
        h (float or np.ndarray): Height above ellipsoid in km (unused).
        species_properties (dict): Properties for this species.
        scen_properties (dict): Properties for the scenario.

    Returns:
        sympy.Matrix: Cpmdot, the rate of change in the species due to post-mission
                      disposal, an N_shell x 1 matrix.
    """
    # Initialize Cpmddot as a symbolic zero matrix
    Cpmddot = zeros(scen_properties.n_shells, 1)

    # Iterate over each shell and calculate the PMD rate
    for i, species in enumerate(species_properties.pmd_linked_species):
        Pm = species.Pm # 0 = no Pmd, 1 = full Pm
        
        # Failed PMD contribution for each linked species
        for k in range(scen_properties.n_shells):
            Cpmddot[k, i] = (1 - Pm) / species.deltat * species.sym[k]

    return Cpmddot

<<<<<<< HEAD
def pmd_func_sat_sym(t, h, species_properties, scen_properties):
    # Initialize Cpmddot as a symbolic zero matrix
    Cpmddot = zeros(scen_properties.n_shells, 1) 

    # one per species
    # species_properties.deltat = symbols(f"deltat_{species_properties.sym_name}")

    # Iterate over each shell and calculate the PMD rate
    for k in range(scen_properties.n_shells):
        species_properties.deltat = symbols(f"deltat_{species_properties.sym_name}{k+1}")
        Cpmddot[k, 0] = (-1 / species_properties.deltat) * species_properties.sym[k]
    
    return Cpmddot

def pmd_func_derelict_sym(t, h, species_properties, scen_properties):
    # Initialize Cpmddot as a symbolic zero matrix
    Cpmddot = zeros(scen_properties.n_shells, 1)

    # Iterate over each shell and calculate the PMD rate
    for i, species in enumerate(species_properties.pmd_linked_species):

        # one per species
        # species.deltat = symbols(f"deltat_{species.sym_name}") 
        # Pm = symbols(f"Pm_{species.sym_name}")

        # Failed PMD contribution for each linked species
        for k in range(scen_properties.n_shells):
            species.deltat = symbols(f"deltat_{species.sym_name}{k+1}") 
            Pm = symbols(f"Pm_{species.sym_name}{k+1}") 
            Cpmddot[k, i] = (1 - Pm) / species.deltat * species.sym[k]

    return Cpmddot

=======
>>>>>>> 7e936c78
def pmd_func_opus(t, h, species_properties, scen_properties):
    """
    PMD function for objects that are part of the OPUS model. 
    Here, PMD is handled on the OPUS side of the Integrated model, so this function
    will return all zeros.

    Args:
        t (float): Time from scenario start in years (unused).
        h (float or np.ndarray): Height above ellipsoid in km (unused).
        species_properties (dict): Properties for this species.
        scen_properties (dict): Properties for the scenario.

    Returns:
        sympy.Matrix: Cpmdot, the rate of change in the species due to post-mission
                      disposal, an N_shell x 1 matrix.
    """
    # Initialize Cpmddot as a symbolic zero matrix
    Cpmddot = zeros(scen_properties.n_shells, 1)
    
    return Cpmddot<|MERGE_RESOLUTION|>--- conflicted
+++ resolved
@@ -71,7 +71,27 @@
 
     return Cpmddot
 
-<<<<<<< HEAD
+def pmd_func_opus(t, h, species_properties, scen_properties):
+    """
+    PMD function for objects that are part of the OPUS model. 
+    Here, PMD is handled on the OPUS side of the Integrated model, so this function
+    will return all zeros.
+
+    Args:
+        t (float): Time from scenario start in years (unused).
+        h (float or np.ndarray): Height above ellipsoid in km (unused).
+        species_properties (dict): Properties for this species.
+        scen_properties (dict): Properties for the scenario.
+
+    Returns:
+        sympy.Matrix: Cpmdot, the rate of change in the species due to post-mission
+                      disposal, an N_shell x 1 matrix.
+    """
+    # Initialize Cpmddot as a symbolic zero matrix
+    Cpmddot = zeros(scen_properties.n_shells, 1)
+    
+    return Cpmddot
+
 def pmd_func_sat_sym(t, h, species_properties, scen_properties):
     # Initialize Cpmddot as a symbolic zero matrix
     Cpmddot = zeros(scen_properties.n_shells, 1) 
@@ -105,8 +125,6 @@
 
     return Cpmddot
 
-=======
->>>>>>> 7e936c78
 def pmd_func_opus(t, h, species_properties, scen_properties):
     """
     PMD function for objects that are part of the OPUS model. 
