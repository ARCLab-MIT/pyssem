--- conflicted
+++ resolved
@@ -458,60 +458,7 @@
         
         return umpy
 
-<<<<<<< HEAD
-    def initial_pop_and_launch(self, baseline=False, launch_file=None):
-        """
-           This function will determine which launch file to use. 
-           Users must select on of the Space Environment Pathways (SEPs), see: https://www.researchgate.net/publication/385299836_Development_of_Reference_Scenarios_and_Supporting_Inputs_for_Space_Environment_Modeling
-
-           There are seven possible launch scenarios:
-                SEP1: No Future Launch 
-
-                SEP 2: Continuing Current Behaviours 
-
-                SEP 3 M: Space Winter (Medium Sustainability Effort) 
-
-                SEP 3 H: Space Winter (High Sustainability Effort) 
-
-                SEP 4: Strategic Rivalry 
-
-                SEP 5 M: Commercial-driven Development (Medium Sustainability Effort) 
-
-                SEP 5 H: Commercial-driven Development (High Sustainability Effort) 
-
-                SEP 6 M: Intensive Space Demand (Medium Sustainability Effort) 
-
-                SEP 6 H: Intensive Space Demand (High Sustainability Effort) 
-        """
-
-        launch_file_path = os.path.join('pyssem', 'utils', 'launch', 'data',f'ref_scen_{launch_file}.csv')
-        
-        # Check to see if the data folder exists, if not, create it
-        if not os.path.exists(os.path.join('pyssem', 'utils', 'launch', 'data')):
-            os.makedirs(os.path.join('pyssem', 'utils', 'launch', 'data'))
-
-        # Check to see if launch_file_path exists
-        if not os.path.exists(launch_file_path):
-            raise FileNotFoundError(f"Launch file {launch_file_path} does not exist. Please provide a valid launch file.")
-        
-        print('Using launch file:', launch_file_path)
-
-        [x0, FLM_steps] = SEP_traffic_model(self, launch_file_path)
-
-        # Store as part of the class, as it is needed for the run_model()
-        self.x0 = x0
-        self.FLM_steps = FLM_steps
-
-        # Export x0 to csv
-        x0.to_csv(os.path.join('pyssem', 'utils', 'launch', 'data', 'x0.csv'))
-
-        if not baseline:
-            self.future_launch_model(FLM_steps)
-
-    def initial_pop_and_launch2(self, baseline=False):
-=======
     def initial_pop_and_launch_opus(self, baseline=False, launch_file=None):
->>>>>>> eb1c9546
         """
             This will find the equations that have been created by the active_loss_per_species, then lambdify the equations and save them separately. 
 
@@ -548,24 +495,110 @@
             # Get the index of umpy in list
             umpy_index = self.indicator_variables.index("umpy")
 
-<<<<<<< HEAD
+            # Use this index to get the indicator vars
+            umpy_eqs = self.indicator_variables_list[umpy_index][0].eqs
+            
+            # Simplify and Lambdify the equations
+            simplified_eqs = sp.simplify(umpy_eqs)
+            self.umpy_lambdified = sp.lambdify(self.all_symbolic_vars, simplified_eqs, 'numpy')
+
+        # Calculate the UMPY
+        umpy = self.umpy_lambdified(*state_matrix)
+        
+        return umpy
+
+    def initial_pop_and_launch(self, baseline=False, launch_file=None):
+        """
+           This function will determine which launch file to use. 
+           Users must select on of the Space Environment Pathways (SEPs), see: https://www.researchgate.net/publication/385299836_Development_of_Reference_Scenarios_and_Supporting_Inputs_for_Space_Environment_Modeling
+
+           There are seven possible launch scenarios:
+                SEP1: No Future Launch 
+
+                SEP 2: Continuing Current Behaviours 
+
+                SEP 3 M: Space Winter (Medium Sustainability Effort) 
+
+                SEP 3 H: Space Winter (High Sustainability Effort) 
+
+                SEP 4: Strategic Rivalry 
+
+                SEP 5 M: Commercial-driven Development (Medium Sustainability Effort) 
+
+                SEP 5 H: Commercial-driven Development (High Sustainability Effort) 
+
+                SEP 6 M: Intensive Space Demand (Medium Sustainability Effort) 
+
+                SEP 6 H: Intensive Space Demand (High Sustainability Effort) 
+        """
+
+        launch_file_path = os.path.join('pyssem', 'utils', 'launch', 'data',f'ref_scen_{launch_file}.csv')
+        
+        # Check to see if the data folder exists, if not, create it
+        if not os.path.exists(os.path.join('pyssem', 'utils', 'launch', 'data')):
+            os.makedirs(os.path.join('pyssem', 'utils', 'launch', 'data'))
+
+        # Check to see if launch_file_path exists
+        if not os.path.exists(launch_file_path):
+            raise FileNotFoundError(f"Launch file {launch_file_path} does not exist. Please provide a valid launch file.")
+        
+        print('Using launch file:', launch_file_path)
+
+        [x0, FLM_steps] = SEP_traffic_model(self, launch_file_path)
+
+        # Store as part of the class, as it is needed for the run_model()
+        self.x0 = x0
+        self.FLM_steps = FLM_steps
+
+        # Export x0 to csv
+        x0.to_csv(os.path.join('pyssem', 'utils', 'launch', 'data', 'x0.csv'))
+
+        if not baseline:
+            self.future_launch_model(FLM_steps)
+
+    def initial_pop_and_launch2(self, baseline=False):
+        """
+        Generate the initial population and the launch rates. 
+        The Launch File path should be within the launch/data folder, however, it is not, then download it from Google Drive.
+        
+        Returns: None
+        """
+        launch_file_path = os.path.join('pyssem', 'utils', 'launch', 'data', 'x0_launch_repeatlaunch_2018to2022_megaconstellationLaunches_Constellations.csv')
+
+        # Check to see if the data folder exists, if not, create it
+        if not os.path.exists(os.path.join('pyssem', 'utils', 'launch', 'data')):
+            os.makedirs(os.path.join('pyssem', 'utils', 'launch', 'data'))
+
+        if os.path.exists(launch_file_path):
+            filepath = launch_file_path
+        else:
+            print('As no file is provided. Downloading a launch file...:')
+            file_id = '1O8EAyGhydH0Qj2alZEeEoj0dJLy7c5KE' # This is a google docs link - eventually should be added as a .env
+            
+            download_file_from_google_drive(file_id, launch_file_path)
+
+            # Check to see if the file has been downloaded
+            if os.path.exists(launch_file_path):
+                filepath = launch_file_path
+                print('File downloaded successfully.')
+            else:
+                print('Failed to download the file.')
+
+        # Example usage: print the filepath to verify
+        print("File used for launch model:", filepath)
+              
+        [x0, FLM_steps] = ADEPT_traffic_model(self, filepath, baseline)
+
+        # Store as part of the class, as it is needed for the run_model()
+        self.x0 = x0
+        self.FLM_steps = FLM_steps
+
+        # Export x0 to csv
+        x0.to_csv(os.path.join('pyssem', 'utils', 'launch', 'data', 'x0.csv'))
+
         if not baseline:
             self.future_launch_model(FLM_steps)
     
-=======
-            # Use this index to get the indicator vars
-            umpy_eqs = self.indicator_variables_list[umpy_index][0].eqs
-            
-            # Simplify and Lambdify the equations
-            simplified_eqs = sp.simplify(umpy_eqs)
-            self.umpy_lambdified = sp.lambdify(self.all_symbolic_vars, simplified_eqs, 'numpy')
-
-        # Calculate the UMPY
-        umpy = self.umpy_lambdified(*state_matrix)
-        
-        return umpy
-            
->>>>>>> eb1c9546
     def build_model(self):
         """
         Build the model for the simulation. This will convert the equations to lambda functions and run the simulation.
@@ -660,7 +693,6 @@
         # Dont add drag if time dependent density, this will be added during integration due to time dependent density
         if self.time_dep_density:
             self.full_drag = self.drag_term_upper + self.drag_term_cur
-<<<<<<< HEAD
 
         # Lambdify the equations to be used for Scipy integration
         collisions_flattened = [self.full_coll[i, j] for j in range(self.full_coll.cols) for i in range(self.full_coll.rows)]
@@ -676,15 +708,109 @@
 
         This does not take any arguments, as the ScenarioProperties should now be fully configured. It will go through each species, launch, pmd, drag and collisions equations
         and add them shape them into a matrix of symbolic expressions. 
-=======
->>>>>>> eb1c9546
+
+        :return: None
+        """
+        t = sp.symbols('t')
+
+        species_list = [species for group in self.species.values() for species in group]
+        self.full_Cdot_PMD = sp.zeros(self.n_shells, self.species_length)
+        # self.full_lambda = []
+        self.full_lambda = sp.zeros(self.n_shells, self.species_length)
+        self.full_coll = sp.zeros(self.n_shells, self.species_length)
+        self.drag_term_upper = sp.zeros(self.n_shells, self.species_length)
+        self.drag_term_cur = sp.zeros(self.n_shells, self.species_length)
+        self.full_control = sp.zeros(self.n_shells, self.species_length)
+
+        # Equations are going to be a matrix of symbolic expressions
+        # Each row corresponds to a shell, and each column corresponds to a species
+        for i, species in enumerate(species_list):
+
+            # lambda_expr = species.launch_func(self.scen_times, self.HMid, species, self)
+            # self.full_lambda.append(lambda_expr)
+            lambda_expr = species.launch_func(t, self.HMid, species, self)
+            self.full_lambda[:, i] = lambda_expr
+
+            # Post mission Disposal
+            Cdot_PMD = species.pmd_func(t, self.HMid, species, self)
+            self.full_Cdot_PMD[:, i] = Cdot_PMD
+
+            # Control
+            U = species.control_func(t, self.HMid, species, self)
+            self.full_control[:, i] = U
+
+            # Drag
+            [upper_term, current_term] = species.drag_func(t, self.HMid, species, self)
+            try:
+                self.drag_term_upper[:, i] = upper_term
+                self.drag_term_cur[:, i] = current_term
+            except:
+                continue
+        
+        # Collisions
+        for i in self.collision_pairs:
+            self.full_coll += i.eqs
+
+        self.equations = sp.zeros(self.n_shells, self.species_length)      
+        # self.equations = self.full_Cdot_PMD + self.full_coll
+        self.equations = self.full_Cdot_PMD + self.full_coll + self.full_lambda + self.full_control
+
+        # Recalculate objects based on density, as this is time varying 
+        if not self.time_dep_density: 
+            # Take the shell altitudes, this will be n_shells + 1
+            rho = self.density_model(0, self.R0_km, self.species, self)
+            rho_reshape = rho.reshape(-1, 1) # Convert to column vector
+            rho_mat = np.tile(rho_reshape, (1, self.species_length)) 
+            rho_mat = sp.Matrix(rho_mat)
+            
+            # Second to last row
+            upper_rho = rho_mat[1:, :]
+            
+            # First to penultimate row (mimics rho_mat(1:end-1, :))
+            current_rho = rho_mat[:-1, :]
+
+            drag_upper_with_density = self.drag_term_upper.multiply_elementwise(upper_rho)
+            drag_cur_with_density = self.drag_term_cur.multiply_elementwise(current_rho)
+            self.full_drag = drag_upper_with_density + drag_cur_with_density
+            self.equations += self.full_drag
+            self.sym_drag = True 
+
+        # Make Integrated Indicator Variables if passed
+        if hasattr(self, 'integrated_indicator_var_list'):
+            integrated_indicator_var_list = self.integrated_indicator_var_list
+            for ind_var in integrated_indicator_var_list:
+                if not ind_var.eqs:
+                    ind_var = self.make_indicator_eqs(ind_var)
+
+            self.num_integrated_indicator_vars = 0
+            end_indicator_idxs = len(self.xdot_eqs)
+
+            for ind_var in integrated_indicator_var_list:
+                num_add_indicator_vars = len(ind_var.eqs)
+                self.num_integrated_indicator_vars += num_add_indicator_vars
+
+                start_indicator_idxs = end_indicator_idxs + 1
+                end_indicator_idxs = start_indicator_idxs + num_add_indicator_vars - 1
+                ind_var.indicator_idxs = list(range(start_indicator_idxs, end_indicator_idxs + 1))
+
+                self.xdot_eqs = sp.Matrix.vstack(self.xdot_eqs, sp.Matrix(ind_var.eqs))
+
+            if not self.sym_lambda:
+                indicator_pad = [lambda x, t: 0] * self.num_integrated_indicator_vars
+                self.full_lambda.extend(indicator_pad)
+
+        # Non Integrated Indicator Variables should already be compiled - so just used in run_model()
+                
+        # Dont add drag if time dependent density, this will be added during integration due to time dependent density
+        if self.time_dep_density:
+            self.full_drag = self.drag_term_upper + self.drag_term_cur
 
         # Lambdify the equations to be used for Scipy integration
-        collisions_flattened = [self.full_coll[i, j] for j in range(self.full_coll.cols) for i in range(self.full_coll.rows)]
-        self.coll_eqs_lambd = [sp.lambdify(self.all_symbolic_vars, eq, 'numpy') for eq in collisions_flattened]
-
-        self.equations, self.full_lambda_flattened = self.lambdify_equations(), self.lambdify_launch()       
-  
+        # collisions_flattened = [self.full_coll[i, j] for j in range(self.full_coll.cols) for i in range(self.full_coll.rows)]
+        # self.coll_eqs_lambd = [sp.lambdify(self.all_symbolic_vars, eq, 'numpy') for eq in collisions_flattened]
+
+        # self.equations, self.full_lambda_flattened = self.lambdify_equations(), self.lambdify_launch()       
+
         return
     
     # def build_model(self):
@@ -813,17 +939,6 @@
     #     if self.time_dep_density:
     #         self.full_drag = self.drag_term_upper + self.drag_term_cur
 
-<<<<<<< HEAD
-        # Lambdify the equations to be used for Scipy integration
-        # collisions_flattened = [self.full_coll[i, j] for j in range(self.full_coll.cols) for i in range(self.full_coll.rows)]
-        # self.coll_eqs_lambd = [sp.lambdify(self.all_symbolic_vars, eq, 'numpy') for eq in collisions_flattened]
-
-        # self.equations, self.full_lambda_flattened = self.lambdify_equations(), self.lambdify_launch()       
-
-        return
-    
-    def lambdify_equations(self):
-=======
     #     # Lambdify the equations to be used for Scipy integration
     #     collisions_flattened = [self.full_coll[i, j] for j in range(self.full_coll.cols) for i in range(self.full_coll.rows)]
     #     self.coll_eqs_lambd = [sp.lambdify(self.all_symbolic_vars, eq, 'numpy') for eq in collisions_flattened]
@@ -833,7 +948,6 @@
     #     return
 
     def run_model(self):
->>>>>>> eb1c9546
         """
             Convert the Sympy symbolic equations to lambda functions, this allows for a quicker integration for SciPy.
 
@@ -954,7 +1068,6 @@
         else:
             self.progress_bar = tqdm(total=self.scen_times[-1] - self.scen_times[0], desc="Integrating Equations", unit="year")
 
-<<<<<<< HEAD
             ## OLD
             # output = solve_ivp(self.population_shell, [self.scen_times[0], self.scen_times[-1]], x0,
             #                 args=(self.full_lambda_flattened, self.equations, self.scen_times),
@@ -990,11 +1103,6 @@
                                         args=(launch_rate_functions, self.equations),
                                         t_eval=self.scen_times, method=self.integrator)
 
-=======
-            output = solve_ivp(self.population_shell, [self.scen_times[0], self.scen_times[-1]], self.x0,
-                            args=(self.full_lambda_flattened, self.equations, self.scen_times),
-                            t_eval=self.scen_times, method=self.integrator)
->>>>>>> eb1c9546
             # output = 1
             self.progress_bar.close()
             self.progress_bar = None # Set back to None becuase a tqdm object cannot be pickled
