import numpy as np
from math import pi
from datetime import datetime
from scipy.integrate import solve_ivp
from scipy.spatial import KDTree
import sympy as sp
from ..drag.drag import *
from ..launch.launch import ADEPT_traffic_model, launch_func_constant
from ..handlers.handlers import download_file_from_google_drive
from ..indicators.indicators import *
from pkg_resources import resource_filename
import pandas as pd
import os
import multiprocessing as mp
from loky import get_reusable_executor
import concurrent.futures
import multiprocessing

def lambdify_equation(all_symbolic_vars, eq):
    return sp.lambdify(all_symbolic_vars, eq, 'numpy')

# Function to parallelize lambdification using loky
def parallel_lambdify(equations_flattened, all_symbolic_vars):
    # Prepare arguments for parallel processing
    args = [(all_symbolic_vars, eq) for eq in equations_flattened]
    
    # Determine the number of available CPU cores
    num_cores = multiprocessing.cpu_count()
    print('Number of cores:', num_cores)
    # Use loky's reusable executor for parallel processing with all available cores
    with get_reusable_executor(max_workers=num_cores) as executor:
        futures = [executor.submit(lambdify_equation, all_symbolic_vars, eq) for all_symbolic_vars, eq in args]
        equations = [future.result() for future in futures]
    
    return equations

class ScenarioProperties:
    def __init__(self, start_date: datetime, simulation_duration: int, steps: int, min_altitude: float, 
                 max_altitude: float, n_shells: int, launch_function: str,
<<<<<<< HEAD
                 integrator: str, density_model: str, LC: float = 0.1, v_imp: float = 10.0, indicator_variables: list = None, 
=======
                 integrator: str, density_model: str, LC: float = 0.1, v_imp: float = None,
>>>>>>> 6f7efa95
                 ):
        """
        Constructor for ScenarioProperties. This is the main focal point for the simulation, nearly all other methods are run from this parent class. 
        
        There is no validation here as this should have been completed within the Model class. 
        Args:
            start_date (datetime): Start date of the simulation
            simulation_duration (int): Years of the simulation to run 
            steps (int): Number of steps to run in a simulation 
            min_altitude (float): Minimum Altitude shell in km
            max_altitude (float): Maximum Altitude shell in km
            n_shells (int): Number of Altitude Shells 
            integrator (str, optional): Integrator type. Defaults to "rk4".
            density_model (str, optional): Density Model of Choice. Defaults to "static_exp_dens_func".
            LC (float, optional): Minimum size of fragments [m]. Defaults to 0.1.
            v_imp (float, optional): Impact velocity [km/s]. Defaults to 10.
        """
        self.start_date = start_date
        self.simulation_duration = simulation_duration
        self.end_date = start_date + pd.DateOffset(years=simulation_duration)
        self.steps = steps
        self.min_altitude = min_altitude
        self.max_altitude = max_altitude
        self.n_shells = n_shells
        self.launch_function = launch_function
        self.density_model = density_model
        self.integrator = integrator
        self.LC = LC
        self.v_imp = v_imp
        
        # Set the density model to be time dependent or not, JB2008 is time dependent
        self.time_dep_density = False
        if self.density_model == "static_exp_dens_func":
            self.density_model = static_exp_dens_func
        elif self.density_model == "JB2008_dens_func":
            self.density_model = JB2008_dens_func
            self.time_dep_density = True
        else:
            print("Warning: Unable to parse density model, setting to static exponential density model")
            self.density_model = static_exp_dens_func

        # Indicator Variables
        self.indicator_variables = indicator_variables
        self.indicator_variables_list = []

        # Parameters
        self.scen_times = np.linspace(0, self.simulation_duration, self.steps) 
        self.scen_times_dates = self.calculate_scen_times_dates()
        self.mu = 3.986004418e14  # earth's gravitational constant meters^3/s^2
        self.re = 6378.1366  # radius of the earth [km]

        # MOCAT specific parameters
        R0 = np.linspace(self.min_altitude, self.max_altitude, self.n_shells + 1) # Altitude of the shells [km]
        self.R0_km = R0  # Lower bound of altitude of the shells [km]
        self.HMid = R0[:-1] + np.diff(R0) / 2 # Midpoint of the shells [km]
        self.deltaH = np.diff(R0)[0]  # thickness of the shell [km]
        R0 = (self.re + R0) * 1000  # Convert to meters and the radius of the earth
        self.V = 4 / 3 * pi * np.diff(R0**3)  # volume of the shells [m^3]
        if self.v_imp is not None:
            self.v_imp2 = self.v_imp * np.ones_like(self.V)  # impact velocity [km/s] Shell-wise
        else: 
            # Calculate v_imp for each orbital shell using the vis viva equation
            self.v_imp2 = np.sqrt(2 * self.mu / (self.HMid * 1000)) / 1000  # impact velocity [km/s] Shell-wise
        self.v_imp2 * 1000 * (24 * 3600 * 365.25)  # impact velocity [m/year]
        self.Dhl = self.deltaH * 1000 # thickness of the shell [m]
        self.Dhu = -self.deltaH * 1000 # thickness of the shell [m]
        self.options = {'reltol': 1.e-4, 'abstol': 1.e-4}  # Integration options # these are likely to change
        self.R0 = R0 # gives you the shells <- gives you the top or bottom of shells -> is this needed in python?

        # An empty list for the species
        self.species = []
        self.species_types = []
        self.species_cells = {} #dict with S, D, N, Su, B arrays or whatever species types exist}
        self.species_names = []
        self.species_length = 0
        self.all_symbolic_vars = []
        
        self.collision_pairs = [] 

        # Parameters for simulation
        self.full_Cdot_PMD = sp.Matrix([])
        self.full_lambda = sp.Matrix([])
        self.full_coll = sp.Matrix([])
        self.full_drag = sp.Matrix([])
        self.equations = sp.Matrix([])
        self.drag_term_upper = None
        self.drag_term_cur = None
        self.sym_drag = False
        
        # Outputs
        self.output = None

        # Varying collision shells 
        self.collision_spread = True

    def calculate_scen_times_dates(self):
        # Calculate the number of months for each step
        months_per_step = self.simulation_duration / self.steps
        
        # Initialize an empty array for storing the dates
        scen_times_dates = np.empty_like(self.scen_times, dtype='datetime64[M]')
        
        # Calculate the dates for each step
        for i, time in enumerate(self.scen_times):
            # Calculate the number of months to add based on the time step
            months_to_add = int(round(time / months_per_step))
            
            # Add the months to the start date
            date = self.start_date + pd.DateOffset(months=months_to_add)
            
            # Store the date in the array
            scen_times_dates[i] = date
        
        return scen_times_dates
    
    def add_species_set(self, species_list: list, all_symbolic_vars: None):
        """
        Adds a list of species to the overall scenario properties. 
        It will update the species_cell dictionary with the species types as the keys and the species as the values.

        :param species_list: List of species to add to the scenario
        :type species_list: list
        :param all_symbolic_vars: List of symbolic variables for the species: List of Symbolic variables, optional.
        """
        for species_group in species_list.values():
            for species in species_group:
                # If _ does not exist in the species name, match it straight to the key 
                if "_" not in species.sym_name:
                    #self.species_cells[species.name] = species
                    name = species.sym_name
                else: 
                    # If _ does exist, the key is the before _
                    name = species.sym_name.split("_")[0]

                # If the key does not exist, create a new list with the species
                if name not in self.species_cells:
                    self.species_cells[name] = [species]
                else:
                    # If the key does exist, append the species to the list
                    self.species_cells[name].append(species)
                
                self.species_length += 1
                self.species_names.append(species.sym_name)
    
        self.species = species_list

        if all_symbolic_vars:
            self.all_symbolic_vars = all_symbolic_vars

    def add_collision_pairs(self, collision_pairs: list):
        """
        Adds a list of collision pairs to the overall scenario properties. 

        :param collision_pairs: List of collision pairs to add to the scenario
        :type collision_pairs: list
        """
        self.collision_pairs = collision_pairs

    
    def future_launch_model(self, FLM_steps):
        """
        This will take the FLM steps and convert them into lambda functions for each species. 
        The code uses the np.arrays() to create the number of objects launched into each shell, for each species. These are then interpolated at simulation time. 

        It does not return anything, but updates the species objects with the lambda functions.

        :param FLM_steps: The FLM steps from the launch file
        :type FLM_steps: pd.DataFrame
        """
        # Check for consistent time step
        scen_times = np.array(self.scen_times)
        if len(np.unique(np.round(np.diff(scen_times), 5))) == 1:
            time_step = np.unique(np.round(np.diff(scen_times), 5))[0]
        else:
            raise ValueError("FLM to Launch Function is not set up for variable time step runs.")

        for species_group in self.species.values():
            for species in species_group:

                # Extract the species columns, with altitude and time
                if species.sym_name in FLM_steps.columns:
                    temp_df = FLM_steps.loc[:, ['alt_bin', 'epoch_start_date', species.sym_name]]

                else:
                    continue

                species_FLM = temp_df.pivot(index='alt_bin', columns='epoch_start_date', values=species.sym_name)

                # Convert spec_FLM to interpolating functions (lambdadot) for each shell
                # Remember indexing starts at 0 (40th shell is index 39)
                species.lambda_funs = []

                for shell in range(self.n_shells):
                    y = species_FLM.loc[shell, :].values / time_step  
        
                    if np.all(y == 0):
                        species.lambda_funs.append(None)  
                    else:
                        species.lambda_funs.append(np.array(y))

                         
    def initial_pop_and_launch(self, baseline=False):
        """
        Generate the initial population and the launch rates. 
        The Launch File path should be within the launch/data folder, however, it is not, then download it from Google Drive.
        
        Returns: None
        """
        launch_file_path = os.path.join('pyssem', 'utils', 'launch', 'data', 'x0_launch_repeatlaunch_2018to2022_megaconstellationLaunches_Constellations.csv')

        # Check to see if the data folder exists, if not, create it
        if not os.path.exists(os.path.join('pyssem', 'utils', 'launch', 'data')):
            os.makedirs(os.path.join('pyssem', 'utils', 'launch', 'data'))

        if os.path.exists(launch_file_path):
            filepath = launch_file_path
        else:
            print('As no file is provided. Downloading a launch file...:')
            file_id = '1O8EAyGhydH0Qj2alZEeEoj0dJLy7c5KE' # This is a google docs link - eventually should be added as a .env
            
            download_file_from_google_drive(file_id, launch_file_path)

            # Check to see if the file has been downloaded
            if os.path.exists(launch_file_path):
                filepath = launch_file_path
                print('File downloaded successfully.')
            else:
                print('Failed to download the file.')

        # Example usage: print the filepath to verify
        print("File used for launch model:", filepath)
              
        [x0, FLM_steps] = ADEPT_traffic_model(self, filepath)

        # Store as part of the class, as it is needed for the run_model()
        self.x0 = x0
        self.FLM_steps = FLM_steps

<<<<<<< HEAD
        self.future_launch_model(FLM_steps)

    def create_indicator_variables(self):
        """
        Create the indicator variables for the simulation. This will be used to calculate the indicators for the simulation. 

        This does not take any arguments, as the ScenarioProperties should now be fully configured. It will go through each species and create the indicator variables for each species. 

        :return: None
        """
        for indicator in self.indicator_variables:
            if indicator == 'orbital_volume':
                self.indicator_variables_list.append(make_intrinsic_cap_indicator(self, sep_dist_method='angle', sep_angle=0.2, sep_dist=25.0, shell_sep=5, inc=45.0, graph=True))
            if indicator == 'ca_man_struct_agg':
                self.indicator_variables_list.append(make_ca_counter(self, "maneuverable", "trackable", per_species=False, per_spacecraft=False))
=======
        if not baseline:
            self.future_launch_model(FLM_steps)
    
>>>>>>> 6f7efa95
    def build_model(self):
        """
        Build the model for the simulation. This will convert the equations to lambda functions and run the simulation.

        This does not take any arguments, as the ScenarioProperties should now be fully configured. It will go through each species, launch, pmd, drag and collisions equations
        and add them shape them into a matrix of symbolic expressions. 

        :return: None
        """
        t = sp.symbols('t')

        species_list = [species for group in self.species.values() for species in group]
        self.full_Cdot_PMD = sp.zeros(self.n_shells, self.species_length)
        self.full_lambda = []
        self.full_coll = sp.zeros(self.n_shells, self.species_length)
        self.drag_term_upper = sp.zeros(self.n_shells, self.species_length)
        self.drag_term_cur = sp.zeros(self.n_shells, self.species_length)

        # Equations are going to be a matrix of symbolic expressions
        # Each row corresponds to a shell, and each column corresponds to a species
        for i, species in enumerate(species_list):

            lambda_expr = species.launch_func(self.scen_times, self.HMid, species, self)
            self.full_lambda.append(lambda_expr)

            # Post mission Disposal
            Cdot_PMD = species.pmd_func(t, self.HMid, species, self)
            self.full_Cdot_PMD[:, i] = Cdot_PMD

            # Drag
            [upper_term, current_term] = species.drag_func(t, self.HMid, species, self)
            try:
                self.drag_term_upper[:, i] = upper_term
                self.drag_term_cur[:, i] = current_term
            except:
                continue
        
        # Collisions
        for i in self.collision_pairs:
            self.full_coll += i.eqs

        self.equations = sp.zeros(self.n_shells, self.species_length)      
        self.equations = self.full_Cdot_PMD + self.full_coll


        # Recalculate objects based on density, as this is time varying 
        if not self.time_dep_density: 
            # Take the shell altitudes, this will be n_shells + 1
            rho = self.density_model(0, self.R0_km, self.species, self)
            rho_reshape = rho.reshape(-1, 1) # Convert to column vector
            rho_mat = np.tile(rho_reshape, (1, self.species_length)) 
            rho_mat = sp.Matrix(rho_mat)
            
            # Second to last row
            upper_rho = rho_mat[1:, :]
            
            # First to penultimate row (mimics rho_mat(1:end-1, :))
            current_rho = rho_mat[:-1, :]

            drag_upper_with_density = self.drag_term_upper.multiply_elementwise(upper_rho)
            drag_cur_with_density = self.drag_term_cur.multiply_elementwise(current_rho)
            self.full_drag = drag_upper_with_density + drag_cur_with_density
            self.equations += self.full_drag
            self.sym_drag = True 
        
        # Dont add drag if time dependent density, this will be added during integration due to time dependent density
        if self.time_dep_density:
            self.full_drag = self.drag_term_upper + self.drag_term_cur
            
        return

<<<<<<< HEAD
    def  run_model(self):
=======

    def run_model(self):
>>>>>>> 6f7efa95
        """
        For each species, integrate the equations of population change for each shell and species.

        The starting point will be, x0, the initial population.

        The launch rate will be first calculated at time t, then the change of population in that species will be calculated using the ODEs. 

        :return: None
        """
        print("Conversion of equations to lambda functions...")
        
        # Initial Population
        x0 = self.x0.T.values.flatten()

        equations_flattened = [self.equations[i, j] for j in range(self.equations.cols) for i in range(self.equations.rows)]

        # Convert the equations to lambda functions
        #equations = [sp.lambdify(self.all_symbolic_vars, eq, 'numpy') for eq in equations_flattened]
        equations = parallel_lambdify(equations_flattened, self.all_symbolic_vars)

        # Launch rates
        full_lambda_flattened = []

        for i in range(len(self.full_lambda)):
            if self.full_lambda[i] is not None:
                full_lambda_flattened.extend(self.full_lambda[i])
            else:
                # Append None to the list, length of scenario_properties.n_shells
                full_lambda_flattened.extend([None]*self.n_shells)

        if self.time_dep_density:
            # Drag equations will have to be lamdified separately as they will not be part of equations_flattened
            drag_upper_flattened = [self.drag_term_upper[i, j] for j in range(self.drag_term_upper.cols) for i in range(self.drag_term_upper.rows)]
            drag_current_flattened = [self.drag_term_cur[i, j] for j in range(self.drag_term_cur.cols) for i in range(self.drag_term_cur.rows)]

            self.drag_upper_lamd = [sp.lambdify(self.all_symbolic_vars, eq, 'numpy') for eq in drag_upper_flattened]
            self.drag_cur_lamd = [sp.lambdify(self.all_symbolic_vars, eq, 'numpy') for eq in drag_current_flattened]

            # Set up time varying density 
            self.density_data = preload_density_data(os.path.join('pyssem', 'utils', 'drag', 'dens_highvar_2000_dens_highvar_2000_lookup.json'))
            self.date_mapping = precompute_date_mapping(pd.to_datetime(self.start_date), pd.to_datetime(self.end_date) + pd.DateOffset(years=self.simulation_duration
                                                                                                                                       ))
            
            # This will change when jb2008 is updated
            available_altitudes = list(map(int, list(self.density_data['2020-03'].keys())))
            available_altitudes.sort()

            self.nearest_altitude_mapping = precompute_nearest_altitudes(available_altitudes)

            self.prev_t = -1  # Initialize to an invalid time
            self.prev_rho = None


            print("Integrating equations...")
            output = solve_ivp(self.population_shell_time_varying_density, [self.scen_times[0], self.scen_times[-1]], x0,
                            args=(full_lambda_flattened, equations, self.scen_times),
                            t_eval=self.scen_times, method='BDF')
            
            self.drag_upper_lamd = None
            self.drag_cur_lamd = None

        else:
            print("Integrating equations...")
            output = solve_ivp(self.population_shell, [self.scen_times[0], self.scen_times[-1]], x0,
                            args=(full_lambda_flattened, equations, self.scen_times),
                            t_eval=self.scen_times, method='BDF')
                
        if output.success:
            print(f"Model run completed successfully.")
        else:
            print(f"Model run failed: {output.message}")

        # Process results
        self.output = output

        return 

    def population_shell_time_varying_density(self, t, N, full_lambda, equations, times):
        """
        Seperate function to ScenarioProperties, this will be used in the solve_ivp function.

        :param t: Timestep
        :param N: Population Count
        :param full_lambda: Launch rates
        :param equations: Equations
        :param times: Times
        :param density_model: Density Model
        :param R0_km: Altitude of the shells

        :return: Rate of change of population
        """
        print(f"Time: {t}")
        dN_dt = np.zeros_like(N)

        if self.time_dep_density:
            # Cache management logic for rho
            current_t_step = int(t)
            if current_t_step > self.prev_t:
                rho = JB2008_dens_func(t, self.R0_km, self.density_data, self.date_mapping, self.nearest_altitude_mapping)
                self.prev_rho = rho
                self.prev_t = current_t_step
            else:
                rho = self.prev_rho  # Use cached rho

            rho_full = np.repeat(rho, self.species_length)

            species_per_shell = self.species_length

            # Apply drag computations
            for i in range(len(N)):
                shell_index = i // species_per_shell

                # Ensure drag_cur_lamd and drag_upper_lamd functions are correctly accessed and used
                if i < len(N) - 1:
                    current_drag = self.drag_cur_lamd[i](*N) * rho_full[shell_index]
                    upper_drag = self.drag_upper_lamd[i](*N) * rho_full[shell_index + 1]
                    dN_dt[i] += current_drag + upper_drag
                else:
                    current_drag = self.drag_cur_lamd[i](*N) * rho_full[shell_index]
                    dN_dt[i] += current_drag

                # Handle incoming new species
                if full_lambda[i] is not None:
                    increase = np.interp(t, times, full_lambda[i])
                    dN_dt[i] += 0 if np.isnan(increase) else increase

                # Apply general equation dynamics
                dN_dt[i] += equations[i](*N)

        return dN_dt
    
    def population_shell(self, t, N, full_lambda, equations, times):
        """
        Seperate function to ScenarioProperties, this will be used in the solve_ivp function.

        :param t: Timestep (int)
        :param N: Population Count (Flattened array of species and shells)
        :param full_lambda: Launch rates (Flattened np.array of species and shells)
        :param equations: Equations (Lambdified sympy functions for each species and shell)
        :param times: Times (Times for the simulation, usually years)

        :return: Rate of change of population at the given timestep, t. 
        """
        print(t)

        # Initialize the rate of change array
        dN_dt = np.zeros_like(N)

        # Iterate over each component in N
        for i in range(len(N)):
        
            # Compute and add the external modification rate, if applicable
            # Now using np.interp to calculate the increase
            if full_lambda[i] is not None:
                increase = np.interp(t, times, full_lambda[i])
                # If increase is nan set to 0
                if np.isnan(increase) or np.isinf(increase):
                    increase = 0
                else:
                    dN_dt[i] += increase

            # Compute the intrinsic rate of change from the differential equation
            dN_dt[i] += equations[i](*N)

        return dN_dt

<|MERGE_RESOLUTION|>--- conflicted
+++ resolved
@@ -37,11 +37,7 @@
 class ScenarioProperties:
     def __init__(self, start_date: datetime, simulation_duration: int, steps: int, min_altitude: float, 
                  max_altitude: float, n_shells: int, launch_function: str,
-<<<<<<< HEAD
-                 integrator: str, density_model: str, LC: float = 0.1, v_imp: float = 10.0, indicator_variables: list = None, 
-=======
-                 integrator: str, density_model: str, LC: float = 0.1, v_imp: float = None,
->>>>>>> 6f7efa95
+                 integrator: str, density_model: str, LC: float = 0.1, v_imp: float = None, indicator_variables: list = None, 
                  ):
         """
         Constructor for ScenarioProperties. This is the main focal point for the simulation, nearly all other methods are run from this parent class. 
@@ -280,27 +276,9 @@
         self.x0 = x0
         self.FLM_steps = FLM_steps
 
-<<<<<<< HEAD
-        self.future_launch_model(FLM_steps)
-
-    def create_indicator_variables(self):
-        """
-        Create the indicator variables for the simulation. This will be used to calculate the indicators for the simulation. 
-
-        This does not take any arguments, as the ScenarioProperties should now be fully configured. It will go through each species and create the indicator variables for each species. 
-
-        :return: None
-        """
-        for indicator in self.indicator_variables:
-            if indicator == 'orbital_volume':
-                self.indicator_variables_list.append(make_intrinsic_cap_indicator(self, sep_dist_method='angle', sep_angle=0.2, sep_dist=25.0, shell_sep=5, inc=45.0, graph=True))
-            if indicator == 'ca_man_struct_agg':
-                self.indicator_variables_list.append(make_ca_counter(self, "maneuverable", "trackable", per_species=False, per_spacecraft=False))
-=======
         if not baseline:
             self.future_launch_model(FLM_steps)
     
->>>>>>> 6f7efa95
     def build_model(self):
         """
         Build the model for the simulation. This will convert the equations to lambda functions and run the simulation.
@@ -372,12 +350,7 @@
             
         return
 
-<<<<<<< HEAD
-    def  run_model(self):
-=======
-
     def run_model(self):
->>>>>>> 6f7efa95
         """
         For each species, integrate the equations of population change for each shell and species.
 
