import numpy as np
from math import pi
from datetime import datetime
from scipy.integrate import solve_ivp
from scipy.interpolate import interp1d, make_interp_spline
from tqdm import tqdm
import sympy as sp
from ..drag.drag import *
from ..launch.launch import ADEPT_traffic_model, SEP_traffic_model
from ..handlers.handlers import download_file_from_google_drive
from ..simulation.build_run_model_helpers import *
from ..indicators.indicators import *
from ..elliptical.elliptical import *
import pandas as pd
import os
import multiprocessing
from collections import defaultdict


def lambdify_equation(all_symbolic_vars, eq):
    return sp.lambdify(all_symbolic_vars, eq, 'numpy')

# Function to parallelize lambdification using loky
def parallel_lambdify(equations_flattened, all_symbolic_vars):
    from loky import get_reusable_executor

    # Prepare arguments for parallel processing
    from loky import get_reusable_executor
    args = [(all_symbolic_vars, eq) for eq in equations_flattened]
    
    # Determine the number of available CPU cores
    num_cores = multiprocessing.cpu_count()
    print('Number of cores:', num_cores)
    # Use loky's reusable executor for parallel processing with all available cores
    with get_reusable_executor(max_workers=num_cores) as executor:
        futures = [executor.submit(lambdify_equation, all_symbolic_vars, eq) for all_symbolic_vars, eq in args]
        equations = [future.result() for future in futures]
    
    return equations


class ScenarioProperties:
    def __init__(self, start_date: datetime, simulation_duration: int, steps: int, min_altitude: float, 
                 max_altitude: float, n_shells: int, launch_function: str,
                 integrator: str, density_model: str, LC: float = 0.1, v_imp: float = None, 
                 fragment_spreading: bool = True, parallel_processing: bool = False, baseline: bool = False,
                 indicator_variables: list = None, launch_scenario: str = None, SEP_mapping: str = None,
                 elliptical: bool = False, eccentricity_bins: list = None
                 ):
        """
        Constructor for ScenarioProperties. This is the main focal point for the simulation, nearly all other methods are run from this parent class. 
        
        There is no validation here as this should have been completed within the Model class. 
        Args:
            start_date (datetime): Start date of the simulation
            simulation_duration (int): Years of the simulation to run 
            steps (int): Number of steps to run in a simulation 
            min_altitude (float): Minimum Altitude shell in km
            max_altitude (float): Maximum Altitude shell in km
            n_shells (int): Number of Altitude Shells 
            integrator (str, optional): Integrator type. Defaults to "rk4".
            density_model (str, optional): Density Model of Choice. Defaults to "static_exp_dens_func".
            LC (float, optional): Minimum size of fragments [m]. Defaults to 0.1.
            v_imp (float, optional): Impact velocity [km/s]. Defaults to 10.
        """
        self.start_date = start_date
        self.simulation_duration = simulation_duration
        self.end_date = start_date + pd.DateOffset(years=simulation_duration)
        self.steps = steps
        self.min_altitude = min_altitude
        self.max_altitude = max_altitude
        self.n_shells = n_shells
        self.launch_function = launch_function
        self.density_model = density_model
        self.integrator = integrator
        self.LC = LC
        self.v_imp = v_imp
        self.SEP_mapping = SEP_mapping
        
        # Set the density model to be time dependent or not, JB2008 is time dependent
        self.time_dep_density = False
        if self.density_model == "static_exp_dens_func":
            self.density_model = static_exp_dens_func
        elif self.density_model == "JB2008_dens_func":
            self.density_model = JB2008_dens_func
            self.time_dep_density = True
        else:
            print("Warning: Unable to parse density model, setting to static exponential density model")
            self.density_model = static_exp_dens_func

        # Indicator Variables
        self.indicator_variables = indicator_variables
        self.indicator_variables_list = []

        # Parameters
        self.scen_times = np.linspace(0, self.simulation_duration, self.steps) 
        self.scen_times_dates = self.calculate_scen_times_dates()
        self.mu = 3.986004418e14  # earth's gravitational constant meters^3/s^2
        self.re = 6378.1366  # radius of the earth [km]

        # MOCAT specific parameters
        R0 = np.linspace(self.min_altitude, self.max_altitude, self.n_shells + 1) # Altitude of the shells [km]
        # semi-major-axis midpoints in meters:
        R0_alt_km = np.linspace(self.min_altitude, self.max_altitude, self.n_shells + 1)
        self.R0_rad_km = self.re + R0_alt_km          # length = n_shells+1
        self.sma_HMid_km = 0.5 * (self.R0_rad_km[:-1] + self.R0_rad_km[1:]) 
        self.R0_km = R0  # Lower bound of altitude of the shells [km]
        self.HMid = R0[:-1] + np.diff(R0) / 2 # Midpoint of the shells [km]
        self.deltaH = np.diff(R0)[0]  # thickness of the shell [km]
        R0 = (self.re + R0) * 1000  # Convert to meters and the radius of the earth
        self.V = 4 / 3 * pi * np.diff(R0**3)  # volume of the shells [m^3]

        a = np.broadcast_to(self.sma_HMid_km, self.HMid.shape)  # make sure a matches the shell grid
        r = self.sma_HMid_km  # radius from Earth center (same as a for circular orbits)
        # Convert mu from m^3/s^2 to km^3/s^2 for consistent units
        mu_km = self.mu / 1e9  # convert m^3/s^2 to km^3/s^2
        self.v_imp_all = vis_viva(a, r, mu=mu_km)   # result is per-shell velocity
            # self.v_imp_all = np.sqrt(2 * self.mu / (self.HMid * 1000)) / 1000  # impact velocity [km/s] Shell-wise
        # self.v_imp_all * 1000 * (24 * 3600 * 365.25)  # impact velocity [m/year]
        self.Dhl = self.deltaH * 1000 # thickness of the shell [m]
        self.Dhu = -self.deltaH * 1000 # thickness of the shell [m]
        self.options = {'reltol': 1.e-4, 'abstol': 1.e-4}  # Integration options # these are likely to change
        self.R0 = R0 # gives you the shells <- gives you the top or bottom of shells -> is this needed in python?
        self.prev_t = -1
        
        # An empty list for the species
        self.species = []
        self.species_cells = {} #dict with S, D, N, Su, B arrays or whatever species types exist}
        self.species_names = []
        self.debris_names = []
        self.debris_length = 0
        self.species_length = 0
        self.all_symbolic_vars = []
        self.pmd_debris_names = []
        
        self.collision_pairs = [] 

        # Varying collision shells 
        self.fragment_spreading = fragment_spreading

        # Elliptical orbits
        self.elliptical = elliptical
        if self.elliptical:
            # make sure fragment_spreading is False
            self.fragment_spreading = False
        self.eccentricity_bins = eccentricity_bins
        self.time_in_shell = None

        # Parameters for simulation
        self.full_Cdot_PMD = sp.Matrix([])
        self.full_lambda = sp.Matrix([])
        self.full_coll = sp.Matrix([])
        self.full_drag = sp.Matrix([])
        self.equations = sp.Matrix([])
        self.drag_term_upper = None
        self.drag_term_cur = None
        self.sym_drag = False
        self.coll_eqs_lambd = None # Used for OPUS when only collision equations are required
        self.full_control = sp.Matrix([])
        
        # Outputs
        self.output = None
        self.prev_t = -1
        self.launch = np.zeros(self.species_length * self.n_shells)

        # Restults
        self.results = None

        # Parallel Processing
        self.parallel_processing = parallel_processing

        # Baseline Scenario
        self.baseline = baseline  

        # Integator Results
        self.indicator_results = {}  

        # Progress bar for the final integration
        self.progress_bar = None

        # Launch Scenario
        self.launch_scenario = launch_scenario

        self.opus = False

    def calculate_scen_times_dates(self):
        # Calculate the number of months for each step
        months_per_step = self.simulation_duration / self.steps
        
        # Initialize an empty array for storing the dates
        scen_times_dates = np.empty_like(self.scen_times, dtype='datetime64[M]')
        
        # Calculate the dates for each step
        for i, time in enumerate(self.scen_times):
            # Calculate the number of months to add based on the time step
            months_to_add = int(round(time / months_per_step))
            
            # Add the months to the start date
            date = self.start_date + pd.DateOffset(months=months_to_add)
            
            # Store the date in the array
            scen_times_dates[i] = date
        
        return scen_times_dates
    
    def add_species_set(self, species_list: list, all_symbolic_vars: None):
        """
        Adds a list of species to the overall scenario properties. 
        It will update the species_cell dictionary with the species types as the keys and the species as the values.

        :param species_list: List of species to add to the scenario
        :type species_list: list
        :param all_symbolic_vars: List of symbolic variables for the species: List of Symbolic variables, optional.
        """
        for species_group in species_list.values():
            for species in species_group:
                # If _ does not exist in the species name, match it straight to the key 
                if "_" not in species.sym_name:
                    #self.species_cells[species.name] = species
                    name = species.sym_name
                else: 
                    # If _ does exist, the key is the before _
                    name = species.sym_name.split("_")[0]

                # If the key does not exist, create a new list with the species
                if name not in self.species_cells:
                    self.species_cells[name] = [species]
                else:
                    # If the key does exist, append the species to the list
                    self.species_cells[name].append(species)
                
                self.species_length += 1
                self.species_names.append(species.sym_name)
    
        self.species = species_list

        if all_symbolic_vars:
            self.all_symbolic_vars = all_symbolic_vars

    def add_collision_pairs(self, collision_pairs):
        """
        Adds a list of collision pairs to the overall scenario properties. 

        :param collision_pairs: List of collision pairs to add to the scenario
        :type collision_pairs: list
        """
        self.collision_pairs = collision_pairs

    def future_launch_model(self, FLM_steps):
        """
        Processes FLM_steps to assign raw launch values per shell, eccentricity bin, and year to each species.
        No interpolation is performed. Each [alt_bin][ecc_bin] entry contains a launch array or 0.
        
        Updates `species.lambda_funs` to be:
            - If elliptical: list of list (n_shells × n_ecc_bins) of arrays or 0
            - If circular:   list (n_shells) of arrays or 0

        :param FLM_steps: DataFrame containing ['alt_bin', 'epoch_start_date', 'species', ...] 
                        and optionally 'ecc_bin' if elliptical
        """
        elliptical = self.elliptical
        n_shells = self.n_shells

        if elliptical:
            self.n_sma_bins, n_species, self.n_ecc_bins = self.x0.shape

            for species_group in self.species.values():
                for species in species_group:
                    if species.sym_name not in FLM_steps.columns:
                        if elliptical:
                            # Flat list of n_shells * n_ecc_bins
                            species.lambda_funs = [0 for _ in range(n_shells * self.n_ecc_bins)]
                        else:
                            species.lambda_funs = [0 for _ in range(n_shells)]
                        continue

                    if elliptical:
                        # Ensure the species column exists and is numeric (NaNs -> 0)
                        if species.sym_name not in FLM_steps.columns:
                            # Flat list of n_shells * n_ecc_bins with zeros
                            species.lambda_funs = [0 for _ in range(n_shells * self.n_ecc_bins)]
                            continue

                        # Work on a copy; coerce to numeric and zero-fill NaNs/infs
                        temp_df = FLM_steps.loc[:, ['alt_bin', 'ecc_bin', 'epoch_start_date', species.sym_name]].copy()
<<<<<<< HEAD
                        try:
                            temp_df[species.sym_name] = pd.to_numeric(temp_df[species.sym_name], errors='coerce')
                        except Exception as e:
                            print(f"Error converting {species.sym_name} to numeric: {e}. You likely have two species masses thare are the same.")
                            print(temp_df[species.sym_name])
                            raise ValueError(f"Error converting {species.sym_name} to numeric: {e}")
=======
                        temp_df[species.sym_name] = pd.to_numeric(temp_df[species.sym_name], errors='coerce')
>>>>>>> 6d13c719
                        temp_df[species.sym_name] = temp_df[species.sym_name].replace([np.inf, -np.inf], np.nan).fillna(0.0)

                        # Drop rows with NaN bins and cast bins to int
                        temp_df = temp_df.dropna(subset=['alt_bin', 'ecc_bin'])
                        temp_df['alt_bin'] = temp_df['alt_bin'].astype(int)
                        temp_df['ecc_bin'] = temp_df['ecc_bin'].astype(int)

                        # Sortable epoch: parse to datetime if needed
                        if not np.issubdtype(temp_df['epoch_start_date'].dtype, np.datetime64):
                            temp_df['epoch_start_date'] = pd.to_datetime(temp_df['epoch_start_date'], errors='coerce', utc=True)

                        # Flat list of length n_shells * n_ecc_bins
                        lambda_funs = [0 for _ in range(n_shells * self.n_ecc_bins)]

                        grouped = temp_df.groupby(['alt_bin', 'ecc_bin'], sort=True)
                        for (shell, ecc_bin), group in grouped:
                            group = group.sort_values('epoch_start_date')
                            y = group[species.sym_name].to_numpy(dtype=float)
                            y = np.nan_to_num(y, nan=0.0, posinf=0.0, neginf=0.0)

                            flat_index = int(shell) * self.n_ecc_bins + int(ecc_bin)
                            lambda_funs[flat_index] = y if (y.size > 0 and np.any(y != 0.0)) else 0

                        species.lambda_funs = lambda_funs

                        # NaN-safe total
                        total_count = float(np.nansum([np.nansum(entry) if isinstance(entry, np.ndarray) else 0.0
                                                       for entry in lambda_funs]))
                        if species.sym_name == 'B':
                            nan_cells = sum(int(np.isnan(entry).any()) for entry in lambda_funs if isinstance(entry, np.ndarray))
                            print(f"Species: {species.sym_name} Total Count: {total_count} (cells with NaNs: {nan_cells})")
                        else:
                            print(f"Species: {species.sym_name} Total Count: {total_count}")
                    else:
                        temp_df = FLM_steps.loc[:, ['alt_bin', 'epoch_start_date', species.sym_name]]
                        species_FLM = temp_df.pivot(index='alt_bin', columns='epoch_start_date', values=species.sym_name)

                        lambda_funs = []
                        if species.launch_altitude is not None:
                            closest_shell = np.argmin(np.abs(self.HMid - species.launch_altitude))
                        else:
                            closest_shell = None

                        for shell in range(n_shells):
                            if shell in species_FLM.index:
                                y = species_FLM.loc[shell, :].values
                            else:
                                y = np.zeros(len(species_FLM.columns))

                            if closest_shell is not None and shell == closest_shell:
                                y += species.lambda_constant

                            lambda_funs.append(y if not np.all(y == 0) else 0)

                        species.lambda_funs = lambda_funs

        else: # circular orbits
            # Check for consistent time step
            scen_times = np.array(self.scen_times)
            if len(np.unique(np.round(np.diff(scen_times), 5))) == 1:
                time_step = np.unique(np.round(np.diff(scen_times), 5))[0]
            else:
                raise ValueError("FLM to Launch Function is not set up for variable time step runs.")

            for species_group in self.species.values():
                for species in species_group:

                    # Extract the species columns, with altitude and time
                    if species.sym_name in FLM_steps.columns:
                        temp_df = FLM_steps.loc[:, ['alt_bin', 'epoch_start_date', species.sym_name]]

                    else:
                        continue

                    species_FLM = temp_df.pivot(index='alt_bin', columns='epoch_start_date', values=species.sym_name)

                    # Convert spec_FLM to interpolating functions (lambdadot) for each shell
                    # Remember indexing starts at 0 (40th shell is index 39)
                    species.lambda_funs = []
                    
                    if species.launch_altitude is not None:
                        closest_shell = np.argmin(np.abs(self.HMid - species.launch_altitude))

                    for shell in range(self.n_shells):
                        y = species_FLM.loc[shell, :].values / time_step  

                        if species.launch_altitude is not None and shell == closest_shell:
                            # Add the lambda_constant to each value in the array y
                            y += species.lambda_constant

                        if np.all(y == 0):
                            species.lambda_funs.append(None)  
                        else:
                            species.lambda_funs.append(np.array(y))
    def build_indicator_variables(self):
        """
            This will create the indicator variables for the simulation. The different indicators will be provided by the user. 
            As new indicators are added, they will need to be included first here to pass from the input JSON. 
        """
        if self.indicator_variables is None:
            return
        try:
            for indicator in self.indicator_variables:
                if indicator == "orbital_volume":
                    self.indicator_variables_list.append(make_intrinsic_cap_indicator(self, sep_dist_method="distance", 
                                                                                        sep_dist=60, 
                                                                                        inc = 40, 
                                                                                        shell_sep=5,
                                                                                        graph=True))
                elif indicator == "ca_man_struct":
                    self.indicator_variables_list.append(make_ca_counter(self, "maneuverable", "trackable", 
                                                                            per_species=True, per_spacecraft=True))
                elif indicator == "ca_man_struct_agg":
                    self.indicator_variables_list.append(make_ca_counter(self, "maneuverable", "trackable", 
                                                                            per_species=False, per_spacecraft=False))
                elif indicator == "active_loss_per_shell":
                    self.indicator_variables_list.append(make_active_loss_per_shell(self, 
                                                                                    percentage = False, 
                                                                                    per_species = False,
                                                                                    per_pair = False))
                elif indicator == "active_loss_per_shell_percentage":
                    self.indicator_variables_list.append(make_active_loss_per_shell(self, 
                                                                                    percentage = True, 
                                                                                    per_species = False, 
                                                                                    per_pair = False))
                elif indicator == "active_loss_per_species":
                    self.indicator_variables_list.append(make_active_loss_per_shell(self, 
                                                                                    percentage = False, 
                                                                                    per_species = True, 
                                                                                    per_pair = False))
                elif indicator == "active_loss_per_species_per_pair":
                    self.indicator_variables_list.append(make_active_loss_per_shell(self, 
                                                                                    percentage = False, 
                                                                                    per_species = True, 
                                                                                    per_pair = True
                                                                                    ))
                elif indicator == "active_loss_per_species_percentage":
                    self.indicator_variables_list.append(make_active_loss_per_shell(self, 
                                                                                    percentage = True, 
                                                                                    per_species = True, 
                                                                                    per_pair=False))
<<<<<<< HEAD
                elif indicator == "collisions_per_species_altitude":
                    self.indicator_variables_list.append(make_collisions_per_species_altitude(self, 
                                                                                            percentage = False, 
                                                                                            per_species = True, 
                                                                                            per_pair = False))
                elif indicator == "collisions_per_species_altitude_per_pair":
                    self.indicator_variables_list.append(make_collisions_per_species_altitude_per_pair(self, 
                                                                                                    percentage = False, 
                                                                                                    per_species = False, 
                                                                                                    per_pair = True))
                elif indicator == "umpy":
                    self.indicator_variables_list.append(make_umpy_indicator(self,
                                                                             X=4
                                                                             ))
=======
                elif indicator == 'collisions_per_species_altitude':
                    self.indicator_variables_list.append(make_collisions_per_species_altitude(self, 
                                                                                    percentage = False, 
                                                                                    per_species = True, 
                                                                                    per_pair = False))
                elif indicator == 'collisions_per_species_altitude_per_pair':
                    self.indicator_variables_list.append(make_collisions_per_species_altitude_per_pair(self, 
                                                                                    percentage = False, 
                                                                                    per_species = True, 
                                                                                    per_pair = True))
>>>>>>> 6d13c719
                elif indicator == "all_col_indicators":
                    self.indicator_variables_list.append(make_all_col_indicators(self))
        
        except Exception as e:
            print(f"An error occurred creating the indicator variables: {str(e)}")
            print("Continuing without indicator variables.")
            self.indicator_variables = None
            self.indicator_variables_list = []
            return
        
    def configure_active_satellite_loss(self, fringe_satellites, maneuvers = False):
        """
            This will find the equations that have been created by the active_loss_per_species, then lambdify the equations and save them separately. 

            This function is normally required for the OPUS model. 

            For the multi-species model, it will now store them in a dictionary with the species name as the key.

            Parameters:
                fringe_satellites (str): Fringe Satellite Name
        """

        fringe_satellite_items = [
            item for sublist in self.indicator_variables_list for item in sublist 
            if item.name == fringe_satellites or item.name.split('_')[0] == fringe_satellites
        ]

        # there should only be one item
        # if len(fringe_satellite_items) != 1:
        #     raise ValueError("There should only be one fringe satellite. Multiple found.")
        
        # get the index of the species
        species_index = self.species_names.index(fringe_satellites)

        # Get the index of collisions_per_species_altitude in the indicator variables
        collisions_altitude_index = self.indicator_variables.index("collisions_per_species_altitude")
        if isinstance(self.indicator_variables_list[collisions_altitude_index], list):
            fringe_satellite_items = self.indicator_variables_list[collisions_altitude_index][species_index].eqs
        else:
            fringe_satellite_items = self.indicator_variables_list[collisions_altitude_index].eqs

        simplified_eqs_collisions = sp.simplify(fringe_satellite_items)

        # next get the location of ca_man_struct
        if maneuvers:
            maneuvers_index = self.indicator_variables.index("ca_man_struct")
            if isinstance(self.indicator_variables_list[maneuvers_index], list):
                ca_man_struct_eqs = self.indicator_variables_list[maneuvers_index][species_index].eqs
            else:
                ca_man_struct_eqs = self.indicator_variables_list[maneuvers_index].eqs
            
            simpliified_eqa_cams = sp.simplify(ca_man_struct_eqs)

        # Save as part of a dictionary
        if hasattr(self, 'fringe_active_loss'):
            # Ensure the sub-dictionaries exist
            if 'collisions' not in self.fringe_active_loss:
                self.fringe_active_loss['collisions'] = {}
            if 'maneuvers' not in self.fringe_active_loss:
                self.fringe_active_loss['maneuvers'] = {}
            
            # Add to the dictionary
            self.fringe_active_loss['collisions'][fringe_satellites] = sp.lambdify(self.all_symbolic_vars, simplified_eqs_collisions, 'numpy')
            if maneuvers:
                self.fringe_active_loss['maneuvers'][fringe_satellites] = sp.lambdify(self.all_symbolic_vars, simpliified_eqa_cams, 'numpy')

        else:
            # Create the dictionary
            self.fringe_active_loss = {'collisions': {}, 'maneuvers': {}}
            self.fringe_active_loss['collisions'][fringe_satellites] = sp.lambdify(self.all_symbolic_vars, simplified_eqs_collisions, 'numpy')
            if maneuvers:
                self.fringe_active_loss['maneuvers'][fringe_satellites] = sp.lambdify(self.all_symbolic_vars, simpliified_eqa_cams, 'numpy')
                    
        return
    
    def calculate_umpy_for_opus(self, state_matrix):
        """
            Calculate the undispossed mass per year (UMPY) from the current state_matrix using indicator variables.
        """

        # if self.umpy_lambdified exists
        if not hasattr(self, 'umpy_lambdified'):
            # Get the index of umpy in list
            umpy_index = self.indicator_variables.index("umpy")

            # Use this index to get the indicator vars
            umpy_eqs = self.indicator_variables_list[umpy_index][0].eqs
            
            # Simplify and Lambdify the equations
            simplified_eqs = sp.simplify(umpy_eqs)
            self.umpy_lambdified = sp.lambdify(self.all_symbolic_vars, simplified_eqs, 'numpy')

        # Calculate the UMPY, if state_matix is a matrix, flatten 
        if len(state_matrix.shape) > 1:
            state_matrix = state_matrix.flatten()
            
        umpy = self.umpy_lambdified(*state_matrix)
        
        return umpy

    def initial_pop_and_launch(self, baseline=False, launch_file=None):
        """
           This function will determine which launch file to use. 
           Users must select on of the Space Environment Pathways (SEPs), see: https://www.researchgate.net/publication/385299836_Development_of_Reference_Scenarios_and_Supporting_Inputs_for_Space_Environment_Modeling

           There are seven possible launch scenarios:
                SEP1: No Future Launch 

                SEP 2: Continuing Current Behaviours 

                SEP 3 M: Space Winter (Medium Sustainability Effort) 

                SEP 3 H: Space Winter (High Sustainability Effort) 

                SEP 4: Strategic Rivalry 

                SEP 5 M: Commercial-driven Development (Medium Sustainability Effort) 

                SEP 5 H: Commercial-driven Development (High Sustainability Effort) 

                SEP 6 M: Intensive Space Demand (Medium Sustainability Effort) 

                SEP 6 H: Intensive Space Demand (High Sustainability Effort) 
        """

        if launch_file == 'adept':
            launch_file_path = os.path.join('pyssem', 'utils', 'launch', 'data', 'x0_launch_repeatlaunch_2018to2022_megaconstellationLaunches_Constellations.csv')
        else:
            launch_file_path = os.path.join('pyssem', 'utils', 'launch', 'data',f'ref_scen_{launch_file}.csv')
        
        # Check to see if the data folder exists, if not, create it
        if not os.path.exists(os.path.join('pyssem', 'utils', 'launch', 'data')):
            os.makedirs(os.path.join('pyssem', 'utils', 'launch', 'data'))

        if not os.path.exists(launch_file_path):
            file_id = '1O8EAyGhydH0Qj2alZEeEoj0dJLy7c5KE'
                    
            download_file_from_google_drive(file_id, launch_file_path)

            # Check to see if the file has been downloaded
            if os.path.exists(launch_file_path):
                filepath = launch_file_path
                print('File downloaded successfully.')
            else:
                print('Failed to download the file.')

        # Check to see if launch_file_path exists
        if os.path.exists(launch_file_path):
            if launch_file == 'adept':
                if os.path.exists(launch_file_path):
                    filepath = launch_file_path
                else:
                    print('As no file is provided. Downloading a launch file...:')
                    
                # Example usage: print the filepath to verify
                print("Filepath:", filepath)
                    
                [x0, FLM_steps] = ADEPT_traffic_model(self, filepath)
            else:
                [x0, FLM_steps] = SEP_traffic_model(self, launch_file_path)
        else:
            raise FileNotFoundError(f"Launch file {launch_file_path} does not exist. Please provide a valid launch file.")

        # Store as part of the class, as it is needed for the run_model()
        self.x0 = x0
        self.FLM_steps = FLM_steps

        # Export x0 to csv
        # x0.to_csv(os.path.join('pyssem', 'utils', 'launch', 'data', 'x0.csv'))

        if not baseline:
            self.future_launch_model(FLM_steps)
    
    def build_model(self):
        """
        Build the model for the simulation. This will convert the equations to lambda functions and run the simulation.

        This does not take any arguments, as the ScenarioProperties should now be fully configured. It will go through each species, launch, pmd, drag and collisions equations
        and add them shape them into a matrix of symbolic expressions. 

        :return: None
        """
        from .build_run_model_helpers import (
            process_species_terms, 
            process_collision_terms, 
            process_drag_and_density, 
            process_integrated_indicators
        )

        # Process species terms (launch, PMD, drag)
        self.full_lambda, self.full_Cdot_PMD, self.drag_term_upper, self.drag_term_cur = process_species_terms(self)
        
        # Process collision terms
        self.equations, self.collision_terms, self.full_coll_sink, self.full_coll_source = process_collision_terms(self)
        
        # Process drag and density
        self.full_drag, self.sym_drag = process_drag_and_density(self, self.drag_term_upper, self.drag_term_cur)
        
        # Add drag to equations if not time dependent density
        if not self.time_dep_density:
            self.equations += self.full_drag

        # Process integrated indicator variables
        self.num_integrated_indicator_vars, self.full_lambda = process_integrated_indicators(self)

        # Lambdify the equations to be used for Scipy integration
        if self.baseline:
            self.store_equations = self.equations
            self.equations = self.lambdify_equations()
        else:
            self.equations, self.full_lambda_flattened = self.lambdify_equations(), self.lambdify_launch()
            
        return


    def build_model_elliptical(self):
        """
        Build the model for the simulation. This will convert the equations to lambda functions and run the simulation.

        This does not take any arguments, as the ScenarioProperties should now be fully configured. It will go through each species, launch, pmd, drag and collisions equations
        and add them shape them into a matrix of symbolic expressions. 

        :return: None
        """
        t = sp.symbols('t')

        species_list = [species for group in self.species.values() for species in group]
        self.full_Cdot_PMD = sp.zeros(self.n_shells, self.species_length)
        self.full_lambda = []
        self.full_coll = sp.zeros(self.n_shells, self.species_length)
        self.drag_term_upper = sp.zeros(self.n_shells, self.species_length)
        self.drag_term_cur = sp.zeros(self.n_shells, self.species_length)

        # Equations are going to be a matrix of symbolic expressions
        # Each row corresponds to a shell, and each column corresponds to a species
        for i, species in enumerate(species_list):

            lambda_expr = species.launch_func(self.scen_times, self.HMid, species, self)
            self.full_lambda.append(lambda_expr)

            # Post mission Disposal
            Cdot_PMD = species.pmd_func(t, self.HMid, species, self)
            self.full_Cdot_PMD[:, i] = Cdot_PMD

            # Drag
            [upper_term, current_term] = species.drag_func(t, self.HMid, species, self)
            try:
                self.drag_term_upper[:, i] = upper_term
                self.drag_term_cur[:, i] = current_term
            except:
                continue
        
        # Collisions
        if self.elliptical:
            self.collision_terms = []   # flat list of SymbolicCollisionTerm objects
            # Initialize as Sympy matrices to support + operator
            self.full_coll_sink = sp.zeros(self.n_shells, self.species_length)
            self.full_coll_source = sp.zeros(self.n_shells, self.species_length)

            # Determine debris insertion range
            debris_species = [spc for spc in self.species['debris']]
            if len(debris_species) > 0:
                first_deb_name = debris_species[0].sym_name
                deb_start_idx = next((j for j, spc in enumerate([spc for grp in self.species.values() for spc in grp])
                                      if spc.sym_name == first_deb_name), None)
                deb_len = len(debris_species)
            else:
                deb_start_idx, deb_len = None, 0

            for cp in self.collision_pairs:
                # indices of the two active species
                s1_idx = self.species_names.index(cp.species1.sym_name)
                s2_idx = self.species_names.index(cp.species2.sym_name)

                # cp.eqs is an (n_shells x species_length) matrix
                eqs = cp.eqs

                # Build sinks matrix with contributions only in active species columns
                sinks = sp.zeros(self.n_shells, self.species_length)
                sinks[:, s1_idx] = eqs[:, s1_idx]
                sinks[:, s2_idx] = eqs[:, s2_idx]

                # Build sources matrix in debris columns
                sources = sp.zeros(self.n_shells, self.species_length)
                if deb_len > 0 and deb_start_idx is not None:
                    sources[:, deb_start_idx:deb_start_idx + deb_len] = eqs[:, deb_start_idx:deb_start_idx + deb_len]

                # Accumulate
                self.full_coll_sink = self.full_coll_sink + sinks
                self.full_coll_source = self.full_coll_source + sources

                # Store term for RHS use
                term = SymbolicCollisionTerm(
                    s1_idx=s1_idx,
                    s2_idx=s2_idx,
                    eqs_sources=sources,
                    eqs_sinks=sinks,
                    fragment_spread_totals=getattr(cp, 'fragments_sd', None)
                )
                self.collision_terms.append(term)

            self.equations = self.full_Cdot_PMD
        else:
            for i in self.collision_pairs:
                self.full_coll += i.eqs

            self.equations = sp.zeros(self.n_shells, self.species_length)      
            self.equations = self.full_Cdot_PMD + self.full_coll


        # Recalculate objects based on density, as this is time varying 
        if not self.time_dep_density: 
            # Take the shell altitudes, this will be n_shells + 1
            rho = self.density_model(0, self.R0_km, self.species, self)
            rho_reshape = rho.reshape(-1, 1) # Convert to column vector
            rho_mat = np.tile(rho_reshape, (1, self.species_length)) 
            rho_mat = sp.Matrix(rho_mat)
            
            # Second to last row
            upper_rho = rho_mat[1:, :]
            
            # First to penultimate row (mimics rho_mat(1:end-1, :))
            current_rho = rho_mat[:-1, :]

            drag_upper_with_density = self.drag_term_upper.multiply_elementwise(upper_rho)
            drag_cur_with_density = self.drag_term_cur.multiply_elementwise(current_rho)
            self.full_drag = drag_upper_with_density + drag_cur_with_density
            self.equations += self.full_drag
            self.sym_drag = True 

        # Make Integrated Indicator Variables if passed
        if hasattr(self, 'integrated_indicator_var_list'):
            integrated_indicator_var_list = self.integrated_indicator_var_list
            for ind_var in integrated_indicator_var_list:
                if not ind_var.eqs:
                    ind_var = self.make_indicator_eqs(ind_var)

            self.num_integrated_indicator_vars = 0
            end_indicator_idxs = len(self.xdot_eqs)

            for ind_var in integrated_indicator_var_list:
                num_add_indicator_vars = len(ind_var.eqs)
                self.num_integrated_indicator_vars += num_add_indicator_vars

                start_indicator_idxs = end_indicator_idxs + 1
                end_indicator_idxs = start_indicator_idxs + num_add_indicator_vars - 1
                ind_var.indicator_idxs = list(range(start_indicator_idxs, end_indicator_idxs + 1))

                self.xdot_eqs = sp.Matrix.vstack(self.xdot_eqs, sp.Matrix(ind_var.eqs))

            if not self.sym_lambda:
                indicator_pad = [lambda x, t: 0] * self.num_integrated_indicator_vars
                self.full_lambda.extend(indicator_pad)

        # Non Integrated Indicator Variables should already be compiled - so just used in run_model()
                
        # Dont add drag if time dependent density, this will be added during integration due to time dependent density
        if self.time_dep_density:
            self.full_drag = self.drag_term_upper + self.drag_term_cur

        # Lambdify the equations to be used for Scipy integration
        # collisions_flattened = [self.full_coll[i, j] for j in range(self.full_coll.cols) for i in range(self.full_coll.rows)]
        # self.coll_eqs_lambd = [sp.lambdify(self.all_symbolic_vars, eq, 'numpy') for eq in collisions_flattened]

        if self.baseline:
            self.store_equations = self.equations
            self.equations = self.lambdify_equations()
        else:
            self.equations, self.full_lambda_flattened = self.lambdify_equations(), self.lambdify_launch()
            
        return


    def build_model_elliptical(self):
        """
        Build the model for the simulation. This will convert the equations to lambda functions and run the simulation.

        This does not take any arguments, as the ScenarioProperties should now be fully configured. It will go through each species, launch, pmd, drag and collisions equations
        and add them shape them into a matrix of symbolic expressions. 

        :return: None
        """
        t = sp.symbols('t')

        species_list = [species for group in self.species.values() for species in group]
        self.full_Cdot_PMD = sp.zeros(self.n_shells, self.species_length)
        self.full_lambda = []
        self.full_coll = sp.zeros(self.n_shells, self.species_length)
        self.drag_term_upper = sp.zeros(self.n_shells, self.species_length)
        self.drag_term_cur = sp.zeros(self.n_shells, self.species_length)

        # Equations are going to be a matrix of symbolic expressions
        # Each row corresponds to a shell, and each column corresponds to a species
        for i, species in enumerate(species_list):

            lambda_expr = species.launch_func(self.scen_times, self.HMid, species, self)
            self.full_lambda.append(lambda_expr)

            # Post mission Disposal
            Cdot_PMD = species.pmd_func(t, self.HMid, species, self)
            self.full_Cdot_PMD[:, i] = Cdot_PMD

            # Drag
            [upper_term, current_term] = species.drag_func(t, self.HMid, species, self)
            try:
                self.drag_term_upper[:, i] = upper_term
                self.drag_term_cur[:, i] = current_term
            except:
                continue
        
        # Collisions
        if self.elliptical:
            self.collision_terms = []   # flat list of SymbolicCollisionTerm objects
            # Initialize as SymPy Matrix objects for efficient matrix operations
            self.full_coll_sink = sp.zeros(self.n_shells, self.species_length)
            self.full_coll_source = sp.zeros(self.n_shells, self.species_length)

            for i in self.collision_pairs:
                # Accumulate global source/sink expressions using matrix addition
                self.full_coll_sink = self.full_coll_sink + i.eqs_sinks
                self.full_coll_source = self.full_coll_source + i.eqs_sources

                # Get indices of the two species from sym names
                s1_idx = self.species_names.index(i.species1.sym_name)
                s2_idx = self.species_names.index(i.species2.sym_name)

                # Create and store the symbolic collision term
                term = SymbolicCollisionTerm(
                    s1_idx=s1_idx,
                    s2_idx=s2_idx,
                    eqs_sources=i.eqs_sources,
                    eqs_sinks=i.eqs_sinks, 
                    fragment_spread_totals=i.fragment_spread_totals
                )

                self.collision_terms.append(term)

            self.equations = self.full_Cdot_PMD
        else:
            for i in self.collision_pairs:
                self.full_coll += i.eqs

            self.equations = sp.zeros(self.n_shells, self.species_length)      
            self.equations = self.full_Cdot_PMD + self.full_coll

        # Make Integrated Indicator Variables if passed
        if hasattr(self, 'integrated_indicator_var_list'):
            integrated_indicator_var_list = self.integrated_indicator_var_list
            for ind_var in integrated_indicator_var_list:
                if not ind_var.eqs:
                    ind_var = self.make_indicator_eqs(ind_var)

            self.num_integrated_indicator_vars = 0
            end_indicator_idxs = len(self.xdot_eqs)

            for ind_var in integrated_indicator_var_list:
                num_add_indicator_vars = len(ind_var.eqs)
                self.num_integrated_indicator_vars += num_add_indicator_vars

                start_indicator_idxs = end_indicator_idxs + 1
                end_indicator_idxs = start_indicator_idxs + num_add_indicator_vars - 1
                ind_var.indicator_idxs = list(range(start_indicator_idxs, end_indicator_idxs + 1))

                self.xdot_eqs = sp.Matrix.vstack(self.xdot_eqs, sp.Matrix(ind_var.eqs))

            if not self.sym_lambda:
                indicator_pad = [lambda x, t: 0] * self.num_integrated_indicator_vars
                self.full_lambda.extend(indicator_pad)

        # Non Integrated Indicator Variables should already be compiled - so just used in run_model()
                
        # Dont add drag if time dependent density, this will be added during integration due to time dependent density
        if self.time_dep_density:
            self.full_drag = self.drag_term_upper + self.drag_term_cur

        # Lambdify the equations to be used for Scipy integration
        # collisions_flattened = [self.full_coll[i, j] for j in range(self.full_coll.cols) for i in range(self.full_coll.rows)]
        # self.coll_eqs_lambd = [sp.lambdify(self.all_symbolic_vars, eq, 'numpy') for eq in collisions_flattened]

<<<<<<< HEAD
        ## from old run model 

        # This should change location, but first make the fragments spread distribution
        for term in self.collision_terms:
            # === 1. Sum over SMA × ECC for each (shell, mass) bin ===
            totals = term.fragment_spread_totals.sum(axis=(2, 3), keepdims=True)  # shape: (shell, mass, 1, 1)

            # === 2. Normalize safely using np.where (broadcasting-friendly) ===
            with np.errstate(invalid='ignore', divide='ignore'):
                spread_distribution = np.where(
                    totals > 0,
                    term.fragment_spread_totals / totals,
                    0.0
                )

            # === 3. Store for later use ===
            term.spread_distribution = spread_distribution

            if np.sum(spread_distribution) == 0 and np.sum(totals) != 0:
                print(f"Warning: No fragments produced for term {term.name}. Check your collision parameters.")

        # === 1. Setup ===
        flat_vars = self.all_symbolic_vars
        self.n_sma_bins, self.species_length, self.n_ecc_bins = self.x0.shape
        self.n_alt_shells = self.n_shells # remember the shells are in altitude

        # === 2. Lambdify each collision term’s eqs_sources ===
        for term in self.collision_terms:
            term.lambdified_sources = sp.lambdify(flat_vars, term.eqs_sources, modules="numpy")
            term.lambdified_sinks = sp.lambdify(flat_vars, term.eqs_sinks, modules="numpy")

        # === 3. lambdify the pmd equations
        # Finally lambdify the equations for integration, this will just be pmd
        self.full_Cdot_PMD = [sp.lambdify(flat_vars, eq, 'numpy') for eq in self.full_Cdot_PMD]

        #  Map species index to mass bin index, only for debris
        self.species_to_mass_bin = {
            i: j for j, (i, name) in enumerate(
                [(i, name) for i, name in enumerate(self.species_names) if name.startswith("N")]
            )
        }

        # create a boolean list that is the same length as species, depending on whether they are active or not
        self.active_species_bool = []
        for species_group in self.species.values():
            for species in species_group:
                self.active_species_bool.append(species.drag_effected)

        # get a list of all species for pmd 
        self.all_species_list = [species for category in self.species.values() for species in category]

        binE_ecc = self.eccentricity_bins
        binE_ecc = np.sort(binE_ecc)
        self.binE_ecc_mid_point = (binE_ecc[:-1] + binE_ecc[1:]) / 2
        self.Δa      = self.sma_HMid_km[1] - self.sma_HMid_km[0]
        self.Δe      = self.eccentricity_bins[1] - self.eccentricity_bins[0]

        self.adot_all_species = []
        self.edot_all_species = []

        bstar_vals = []
        for species_group in self.species.values():
            for species in species_group:
                bstar_vals.append(species.bstar)
        
        for bstar in bstar_vals:
            # now we need to propagate using the dynamical equations
            param = {
                'req': 6378.136, 
                'mu': 398600.0, # should already be defined
                'Bstar': bstar, # 2.2000e-08, # 2.2 * ((2.687936011/1e3)**2/ 1783),  # bstar = cd * ((radius/1e3)**2/ mass) 0.5, 148
                'j2': 1082.63e-6
            }

            # Calculate da/dt and de/dt at each point
            adot = np.zeros((self.n_sma_bins, self.n_ecc_bins))
            edot = np.zeros((self.n_sma_bins, self.n_ecc_bins))

            for sma in range(self.n_sma_bins):
                a_val = self.sma_HMid_km[sma]
                for ecc in range(self.n_ecc_bins):
                    e_val = self.binE_ecc_mid_point[ecc]
                    adot[sma, ecc] = get_dadt(a_val, e_val, param) * years 
                    edot[sma, ecc] = get_dedt(a_val, e_val, param) * years

            self.adot_all_species.append(adot)
            self.edot_all_species.append(edot)

        self.full_lambda_flattened = self.lambdify_launch_elliptical()
=======
        self.equations, self.full_lambda_flattened = self.lambdify_equations(), self.lambdify_launch_elliptical()
>>>>>>> 6d13c719
            
        return

    def build_sym_model(self):
        """
        Build the model for the simulation. This will convert the equations to lambda functions and run the simulation.

        This does not take any arguments, as the ScenarioProperties should now be fully configured. It will go through each species, launch, pmd, drag and collisions equations
        and add them shape them into a matrix of symbolic expressions. 

        :return: None
        """
        t = sp.symbols('t')

        species_list = [species for group in self.species.values() for species in group]
        self.full_Cdot_PMD = sp.zeros(self.n_shells, self.species_length)
        # self.full_lambda = []
        self.full_lambda = sp.zeros(self.n_shells, self.species_length)
        self.full_coll = sp.zeros(self.n_shells, self.species_length)
        self.drag_term_upper = sp.zeros(self.n_shells, self.species_length)
        self.drag_term_cur = sp.zeros(self.n_shells, self.species_length)
        self.full_control = sp.zeros(self.n_shells, self.species_length)

        # Equations are going to be a matrix of symbolic expressions
        # Each row corresponds to a shell, and each column corresponds to a species
        for i, species in enumerate(species_list):

            # lambda_expr = species.launch_func(self.scen_times, self.HMid, species, self)
            # self.full_lambda.append(lambda_expr)
            lambda_expr = species.launch_func(t, self.HMid, species, self)
            self.full_lambda[:, i] = lambda_expr

            # Post mission Disposal
            Cdot_PMD = species.pmd_func(t, self.HMid, species, self)
            self.full_Cdot_PMD[:, i] = Cdot_PMD

            # Control
            U = species.control_func(t, self.HMid, species, self)
            self.full_control[:, i] = U

            # Drag
            [upper_term, current_term] = species.drag_func(t, self.HMid, species, self)
            try:
                self.drag_term_upper[:, i] = upper_term
                self.drag_term_cur[:, i] = current_term
            except:
                continue
        
        # Collisions
        for i in self.collision_pairs:
            self.full_coll += i.eqs

        self.equations = sp.zeros(self.n_shells, self.species_length)      
        # self.equations = self.full_Cdot_PMD + self.full_coll
        self.equations = self.full_Cdot_PMD + self.full_coll + self.full_lambda + self.full_control

        # Recalculate objects based on density, as this is time varying 
        if not self.time_dep_density: 
            # Take the shell altitudes, this will be n_shells + 1
            rho = self.density_model(0, self.R0_km, self.species, self)
            rho_reshape = rho.reshape(-1, 1) # Convert to column vector
            rho_mat = np.tile(rho_reshape, (1, self.species_length)) 
            rho_mat = sp.Matrix(rho_mat)
            
            # Second to last row
            upper_rho = rho_mat[1:, :]
            
            # First to penultimate row (mimics rho_mat(1:end-1, :))
            current_rho = rho_mat[:-1, :]

            drag_upper_with_density = self.drag_term_upper.multiply_elementwise(upper_rho)
            drag_cur_with_density = self.drag_term_cur.multiply_elementwise(current_rho)
            self.full_drag = drag_upper_with_density + drag_cur_with_density
            self.equations += self.full_drag
            self.sym_drag = True 

        # Make Integrated Indicator Variables if passed
        if hasattr(self, 'integrated_indicator_var_list'):
            integrated_indicator_var_list = self.integrated_indicator_var_list
            for ind_var in integrated_indicator_var_list:
                if not ind_var.eqs:
                    ind_var = self.make_indicator_eqs(ind_var)

            self.num_integrated_indicator_vars = 0
            end_indicator_idxs = len(self.xdot_eqs)

            for ind_var in integrated_indicator_var_list:
                num_add_indicator_vars = len(ind_var.eqs)
                self.num_integrated_indicator_vars += num_add_indicator_vars

                start_indicator_idxs = end_indicator_idxs + 1
                end_indicator_idxs = start_indicator_idxs + num_add_indicator_vars - 1
                ind_var.indicator_idxs = list(range(start_indicator_idxs, end_indicator_idxs + 1))

                self.xdot_eqs = sp.Matrix.vstack(self.xdot_eqs, sp.Matrix(ind_var.eqs))

            if not self.sym_lambda:
                indicator_pad = [lambda x, t: 0] * self.num_integrated_indicator_vars
                self.full_lambda.extend(indicator_pad)

        # Non Integrated Indicator Variables should already be compiled - so just used in run_model()
                
        # Dont add drag if time dependent density, this will be added during integration due to time dependent density
        if self.time_dep_density:
            self.full_drag = self.drag_term_upper + self.drag_term_cur

        # Lambdify the equations to be used for Scipy integration
        # collisions_flattened = [self.full_coll[i, j] for j in range(self.full_coll.cols) for i in range(self.full_coll.rows)]
        # self.coll_eqs_lambd = [sp.lambdify(self.all_symbolic_vars, eq, 'numpy') for eq in collisions_flattened]

        # self.equations, self.full_lambda_flattened = self.lambdify_equations(), self.lambdify_launch()       

        return
    
    def lambdify_equations(self):
        """
            Convert the Sympy symbolic equations to lambda functions, this allows for a quicker integration for SciPy.

            Returns: equations, full_lambda_flattened
        """

        equations_flattened = [self.equations[i, j] for j in range(self.equations.cols) for i in range(self.equations.rows)]

        # Convert the equations to lambda functions
        if self.parallel_processing:
            equations = parallel_lambdify(equations_flattened, self.all_symbolic_vars)
        else:
            equations = [sp.lambdify(self.all_symbolic_vars, eq, 'numpy') for eq in equations_flattened]

        return equations
    
    def sma_ecc_mat_to_altitude_mat(self, population_matrix_sma_ecc):
        """
        Convert (sma, species, ecc) -> (alt, species), zeroing cells whose perigee altitude < 150 km.
        population_matrix_sma_ecc shape: (n_sma_bins, n_species, n_ecc_bins)
        time_in_shell shape:              (n_alt_shells, n_ecc_bins, n_sma_bins)
        """
        import numpy as np

        n_sma, n_species, n_ecc = population_matrix_sma_ecc.shape
        assert n_sma == self.n_sma_bins and n_species == self.species_length and n_ecc == self.n_ecc_bins

        # --- Midpoints (fallback to scenario_properties if attributes live there) ---
        try:
            ecc_mid = np.asarray(self.binE_ecc_mid_point, dtype=float)   # (n_ecc,)
            sma_mid = np.asarray(self.sma_HMid_km, dtype=float)          # (n_sma,)
        except AttributeError:
            ecc_mid = np.asarray(self.scenario_properties.binE_ecc_mid_point, dtype=float)
            sma_mid = np.asarray(self.scenario_properties.sma_HMid_km, dtype=float)

        # --- Perigee filter: keep only a(1-e) > R_earth + 150 km ---
        R_earth_km = getattr(
            self, "R_earth_km",
            getattr(getattr(self, "scenario_properties", self), "R_earth_km", 6378.137)
        )
        perigee_altitude_threshold_km = 150.0

        # Grid of (a,e) to compute r_p = a(1-e)
        A_km, E = np.meshgrid(sma_mid, ecc_mid, indexing="ij")      # both (n_sma, n_ecc)
        rp_km = A_km * (1.0 - E)
        keep_mask = rp_km > (R_earth_km + perigee_altitude_threshold_km)  # True => keep

        # Zero out decaying cells across all species
        pop_filtered = population_matrix_sma_ecc * keep_mask[:, None, :]  # (n_sma, n_species, n_ecc)

        # --- Map to altitude via time-in-shell weights ---
        # time_in_shell: (alt, ecc, sma); pop_filtered: (sma, species, ecc)
        # Result: (alt, species)
        effective_altitude = np.einsum("aes, spe -> ap", self.time_in_shell, pop_filtered, optimize=True)

        self.effective_altitude_matrix = effective_altitude
        return effective_altitude
    
    def population_rhs(self, t, x_flat, launch_funcs, n_sma_bins, n_species, n_ecc_bins, n_alt_shells,
                      species_to_mass_bin, years, adot_all_species, edot_all_species, Δa, Δe,
<<<<<<< HEAD
                      drag_affected_bool, all_species_list, progress_bar=True, opus=False):
=======
                      drag_affected_bool, all_species_list, progress_bar=True):
>>>>>>> 6d13c719

        # dt = years * (t - self.t_0)
        # self.t_0 = t
        if self.progress_bar is not None and progress_bar:
            self.progress_bar.update(t - self.progress_bar.n)
        #############################
        # Reshape the population (3d) into sma, species, ecc
        #############################
        x_matrix = x_flat.reshape((n_sma_bins, n_species, n_ecc_bins))  # shape: (sma_shells, species, ecc)
        time_in_shell = self.time_in_shell  # shape: (alt_shells, sma_shells, ecc)

        #############################
        # We need to loop over each species, then for each sma and ecc pairing, calculate the number of objects in each altitude bin. 
        #  This is the effective_altitude_matrix, as the population is essentially split across the shells based on their time in shell.
        # Secondly, keep track of which a e bins, for each species, are contributing to each shell. Used in the sink equations. (normalised_species_distribution_in_sma_e_space)
        #############################
<<<<<<< HEAD
        # IMPORTANT: Use self.n_shells (altitude shells) for collision calculations, not n_alt_shells
        n_collision_shells = self.n_shells  # This is the number of altitude shells for collisions
        self.effective_altitude_matrix = np.zeros((n_collision_shells, n_species))
        normalised_species_distribution_in_sma_e_space = np.zeros((n_collision_shells, n_species, n_sma_bins, n_ecc_bins))
        # for each species, in each shell, trying to find the ae that contribute to those bins. 
        try:
            for species in range(n_species):
                for alt_shell in range(n_collision_shells):
                    n_effective = 0
                    for sma in range(n_sma_bins):
                        for ecc in range(n_ecc_bins):
                            tis = time_in_shell[alt_shell, ecc, sma]
                            n_pop = x_matrix[sma, species, ecc]
                            n_effective_a_e = n_pop * tis
                            n_effective = n_effective + n_effective_a_e
                            normalised_species_distribution_in_sma_e_space[alt_shell, species, sma, ecc] = n_effective_a_e

                    # Avoid division by zero and numerical instability
                    if n_effective > 1e-10:  # Only normalize if population is significant
                        normalised_species_distribution_in_sma_e_space[alt_shell, species, :, :] = ( normalised_species_distribution_in_sma_e_space[alt_shell, species, :, :] / n_effective )
                    else:
                        # If population is too small, set distribution to zero to avoid numerical issues
                        normalised_species_distribution_in_sma_e_space[alt_shell, species, :, :] = 0
                    
                    # convert any remaining nans to 0
                    normalised_species_distribution_in_sma_e_space[alt_shell, species, :, :] = np.nan_to_num(normalised_species_distribution_in_sma_e_space[alt_shell, species, :, :])
                    # Ensure effective population doesn't become too small to avoid numerical issues
                    self.effective_altitude_matrix[alt_shell, species] = max(n_effective, 1e-10)
=======
        # Vectorized computation of effective altitude matrix and normalized distribution
        # time_in_shell shape: (n_alt_shells, n_ecc_bins, n_sma_bins)
        # x_matrix       shape: (n_sma_bins, n_species, n_ecc_bins)
        try:
            # Compute numerator contributions per (alt, species, sma, ecc)
            # Align axes: time_in_shell (a,e,s) with x_matrix (s,p,e)
            # Expand dims for broadcasting: T[a,e,s] -> (a,1,e,s) -> (a,1,s,e)
            # X[s,p,e] -> (1,s,p,e)
            # Result after multiply: (a,s,p,e)
            contributions = time_in_shell[:, None, :, :].transpose(0, 1, 3, 2) * x_matrix[None, :, :, :]

            # Effective altitude per (alt, species): sum over sma (s) and ecc (e)
            self.effective_altitude_matrix = contributions.sum(axis=(1, 3))  # (a,p)

            # Normalized distribution per (alt, species, sma, ecc)
            denom = self.effective_altitude_matrix  # (a,p)
            # Avoid divide-by-zero: where denom==0, keep zeros
            with np.errstate(divide='ignore', invalid='ignore'):
                normalised_species_distribution_in_sma_e_space = contributions / denom[:, None, :, None]
                normalised_species_distribution_in_sma_e_space = np.nan_to_num(normalised_species_distribution_in_sma_e_space)
>>>>>>> 6d13c719
        except Exception as e:
            print(f"Error in calculating effective altitude matrix: {e}")
            raise ValueError("The population matrix is not defined correctly. Please check your population matrix.")
        
        total_dNdt_alt = np.zeros((n_collision_shells, n_species))
        total_dNdt_sma_ecc_sources = np.zeros((n_sma_bins, n_species, n_ecc_bins))


        # # #############################
        # # # Our population (x_matrix) is now in the form of altitude and species, which is now for the collision equations.
        # # # #############################    
        x_flat_ordered = self.effective_altitude_matrix.flatten()
        # Ensure no negative or extremely small values that could cause numerical issues
        x_flat_ordered = np.maximum(x_flat_ordered, 1e-10)
        
        # collision pair in altitude space 
        for term in self.collision_terms:
            dNdt_term = term.lambdified_sources(*x_flat_ordered)
            total_dNdt_alt = np.array(dNdt_term, dtype=float) # n_collision_shells x n_species

            # multiply the growth rate for each species by the distribution of that species in a,e space
            for shell in range(n_collision_shells):
                for species in range(n_species):
                    # Get the mass bin index (skip if not a debris species)
                    mass_bin = species_to_mass_bin.get(species, None)
                    if mass_bin is None:
                        # Add this slice to total_dNdt_sma_ecc as zeros - as no growth fragments
                        continue

                    sma_ecc_distribution = term.spread_distribution[shell, mass_bin, :, :] # this should be to equal to on
                    species_frag = total_dNdt_alt[shell, species] # get the column of the debris species
                    if np.sum(sma_ecc_distribution) == 0 and np.sum(species_frag) != 0:
                        print("fragments made but no distribution in sma_ecc space")
                    frag_spread_sma_ecc = species_frag * sma_ecc_distribution
                    total_dNdt_sma_ecc_sources[:, species, :] = total_dNdt_sma_ecc_sources[:, species, :] + frag_spread_sma_ecc

        #############################
        # Now we need to calculate the sink equations, which are the same as the source equations
        # but multiplied by the time in shell.
        #############################
        dNdt_sink_sma_ecc = np.zeros((n_sma_bins, n_species, n_ecc_bins)) 
        for term in self.collision_terms: # for each species pair
            dNdt_term = term.lambdified_sinks(*x_flat_ordered) # n_shells x n_species
            
            for species in range(n_species): # for each species essentially find where the fragments came from (using effective pop)
                for shell in range(n_collision_shells):
                    frag = dNdt_term[shell, species]
                    norm_a_e = normalised_species_distribution_in_sma_e_space[shell, species, :, :]
                    frag_sink_sma_ecc = frag * norm_a_e
                    dNdt_sink_sma_ecc[:, species, :] = dNdt_sink_sma_ecc[:, species, :] + frag_sink_sma_ecc
                    # if frag_sink_sma_ecc has any nans stop
                    if np.isnan(dNdt_sink_sma_ecc).any():
                        # raise ValueError(f"NaN found in dNdt_sink_sma_ecc for species {species} at shell {shell}. Check your collision equations.")
                        # convert nans to 0s
                        dNdt_sink_sma_ecc[np.isnan(dNdt_sink_sma_ecc)] = 0
                        print(f"NaN found in dNdt_sink_sma_ecc for species {species} at shell {shell}. Check your collision equations.")
                        
        output = total_dNdt_sma_ecc_sources + dNdt_sink_sma_ecc

        # so we no have the change of the points, we need to multiply each species sma and ecc by this matrix of change
        # Loop over species and compute finite-difference transport using rates (no dt)
        dN_all_species = np.zeros_like(x_matrix) 
        for species in range(n_species):
            # Only apply to species that are not drag affected
            if drag_affected_bool[species] is False:
                continue 

            adot = adot_all_species[species]
            edot = edot_all_species[species]

            N_sma_ecc = x_matrix[:, species, :]
            dN = np.zeros_like(N_sma_ecc)

            for sma in range(n_sma_bins - 1, -1, -1):
                for ecc in range(n_ecc_bins - 1, -1, -1):
                    Nrc = N_sma_ecc[sma, ecc]
                    out_a = Nrc * adot[sma, ecc] / Δa #* dt
                    out_e = Nrc * edot[sma, ecc] / Δe #* dt

                    total_out = out_a + out_e
                    if abs(total_out) > Nrc and Nrc > 0:
                        factor = Nrc / abs(total_out)
                        out_a *= factor
                        out_e *= factor
                    elif Nrc == 0:
                        out_a = 0
                        out_e = 0

                    dN[sma, ecc] += out_a + out_e
                    if sma > 0: dN[sma - 1, ecc] -= out_a
                    if ecc > 0: dN[sma, ecc - 1] -= out_e

            dN_all_species[:, species, :] = dN
            
        self.t_0 = t # update global variable 
        dN_all_species = dN_all_species + output

        # #############################
        # # Post Mission Disposal of Existing Population, this should be from the circular population of x_flat
        # #############################

        # First loop through the species and do their sinks
        if not opus:
            pmd = np.zeros_like(dN_all_species)
            for species in range(n_species):
                # remove the total number of satellites based on deltat
                if all_species_list[species].active == True:
                    for sma in range(n_sma_bins):
                        for ecc in range(n_ecc_bins):
                            pmd[sma, species, ecc] -= (1/ all_species_list[species].deltat) * x_matrix[sma, species, ecc]

                # Then gain the number of derelicts based on deltat
                if not all_species_list[species].active:
                    if all_species_list[species].pmd_linked_species:
                        linked_sym = all_species_list[species].pmd_linked_species[0].sym_name
                        linked_idx = next(i for i, sp in enumerate(all_species_list)
                                        if sp.sym_name == linked_sym)

                        Pm      = all_species_list[linked_idx].Pm
                        dt_link = all_species_list[linked_idx].deltat
                        fail_rate = (1.0 - Pm) / dt_link

                        for sma in range(n_sma_bins):
                            for ecc in range(n_ecc_bins):
                                pop_linked = x_matrix[sma, linked_idx, ecc]
                                pmd[sma, species, ecc] += fail_rate * pop_linked

            dN_all_species += pmd
             
        ############################
        # Add the change in population due to launches
        ############################    
        if launch_funcs is not None and (self.baseline is False or opus is True):
            for sma in range(n_sma_bins):
                for species in range(n_species):
                    for ecc in range(n_ecc_bins):
                        func = launch_funcs[sma, species, ecc]
                        if func is not None:
                            try:
                                launch = func(t)
                                dN_all_species[sma, species, ecc] += launch
                            except Exception as e:
                                raise RuntimeError(
                                    f"Failed evaluating launch_func at [sma={sma}, species={species}, ecc={ecc}]: {e}"
                                )

        
        # print(f"Amount removed due to PMD: {np.sum(val)} Amount added due to launches: {np.sum(launch_rates)}")
        # print(t)
        return dN_all_species.flatten()

    def run_model_elliptical(self):
        """
        For each species, integrate the equations of population change for each shell and species.

        The starting point will be, x0, the initial population.

        The launch rate will be first calculated at time t, then the change of population in that species will be calculated using the ODEs. 

        :return: None
        """
        from .build_run_model_helpers import prepare_launch_functions
        
        print("Preparing equations for integration (Lambdafying) ...")
        
        # Initial Population
        x0 = self.x0.T.values.flatten()

        # Prepare launch functions (common for both cases)
        launch_rate_functions = prepare_launch_functions(self)

        if self.time_dep_density:
            # Drag equations will have to be lamdified separately as they will not be part of equations_flattened
            drag_upper_flattened = [self.drag_term_upper[i, j] for j in range(self.drag_term_upper.cols) for i in range(self.drag_term_upper.rows)]
            drag_current_flattened = [self.drag_term_cur[i, j] for j in range(self.drag_term_cur.cols) for i in range(self.drag_term_cur.rows)]

            self.drag_upper_lamd = [sp.lambdify(self.all_symbolic_vars, eq, 'numpy') for eq in drag_upper_flattened]
            self.drag_cur_lamd = [sp.lambdify(self.all_symbolic_vars, eq, 'numpy') for eq in drag_current_flattened]

            # Set up time varying density 
            self.density_data = preload_density_data(os.path.join('pyssem', 'utils', 'drag', 'dens_highvar_2000_dens_highvar_2000_lookup.json'))
            
            # Get available dates from density data to understand the data range
            available_dates = list(self.density_data.keys())
            print(f"Available density data dates: {available_dates[:5]}...")  # Show first 5 dates
            
            # Use only the available dates from the density data for date mapping
            # This ensures we don't try to access dates that don't exist in the data
            available_dates = sorted(self.density_data.keys())
            self.date_mapping = available_dates
            
            # This will change when jb2008 is updated
            available_altitudes = list(map(int, list(self.density_data['2020-03'].keys())))
            available_altitudes.sort()

            self.nearest_altitude_mapping = precompute_nearest_altitudes(available_altitudes)

            self.prev_t = -1  # Initialize to an invalid time
            self.prev_rho = None

            # Set up progress bar
            self.progress_bar = tqdm(total=self.scen_times[-1] - self.scen_times[0], desc="Integrating Equations (Time-varying Density)", unit="year")
            
            # Integrate with time-varying density
            output = solve_ivp(self.population_shell_time_varying_density, [self.scen_times[0], self.scen_times[-1]], x0,
                            args=(launch_rate_functions, self.equations),
                            t_eval=self.scen_times, method=self.integrator)
            
            # Clean up
            self.drag_upper_lamd = None
            self.drag_cur_lamd = None
            self.progress_bar.close()
            self.progress_bar = None

        else:    
            # Set up progress bar
            self.progress_bar = tqdm(total=self.scen_times[-1] - self.scen_times[0], desc="Integrating Equations", unit="year")
            
            # Integrate with constant density
            output = solve_ivp(self.population_shell, [self.scen_times[0], self.scen_times[-1]], x0,
                            args=(launch_rate_functions, self.equations),
                            t_eval=self.scen_times, method=self.integrator)
            
            # Clean up
            self.progress_bar.close()
            self.progress_bar = None

        # Check integration success
        if output.success:
            print(f"Model run completed successfully.")
        else:
            print(f"Model run failed: {output.message}")

        self.output = output

        # Evaluate indicator variables
        if hasattr(self, 'indicator_variables_list'):
            print("Evaluating post-processed indicator variables...")
            self.indicator_results['indicators'] = {}

            for i in self.indicator_variables_list:
                for indicator_var in i:
                    try:
                        simplified_eqs = sp.simplify(indicator_var.eqs)
                        indicator_fun = sp.lambdify(self.all_symbolic_vars, simplified_eqs, 'numpy')
                        evaluated_indicator_dict = {}

                        # Iterate over states (rows in y) and corresponding time steps (t)
                        for state, t in zip(self.output.y.T, self.output.t):
                            # Evaluate the indicator function for the current state
                            evaluated_value = indicator_fun(*state)
                            # Store the result in the dictionary with the corresponding time step
                            evaluated_indicator_dict[t] = evaluated_value

                        # Store the results for this indicator in the results dictionary
                        self.indicator_results['indicators'][indicator_var.name] = evaluated_indicator_dict
                    except Exception:
                        print(f"Cannot make indicator for {indicator_var}")
                        print(Exception)

        return 
    
    def make_rate_interpolator(self, times, rates, method="pchip", extrap="hold", smooth=None, values='counts'):
        """
        times: 1D array of scenario times (must be increasing)
        rates: 1D array of launch rates (may contain NaN/inf)
        method: "pchip" (shape-preserving), "akima" (less ringing), "linear", "spline" (smoothed cubic)
        extrap: "hold" (constant at ends), "zero" (0 outside), or "extrapolate"
        smooth: smoothing factor for "spline" (larger -> smoother)
        """
        t = np.asarray(times, float)
        y = np.asarray(rates, float)
        y = np.nan_to_num(y, nan=0.0, posinf=0.0, neginf=0.0)

        # sort + dedupe times (average duplicates)
        order = np.argsort(t)
        t, y = t[order], y[order]
        ut, inv = np.unique(t, return_inverse=True)
        if len(ut) < len(t):
            y = np.bincount(inv, weights=y) / np.bincount(inv)
            t = ut

        n = len(t)
        if n == 0:
            return lambda tt: np.zeros_like(np.asarray(tt, float))
        if n == 1:
            c = float(max(y[0], 0.0))
            if extrap == "zero":
                return lambda tt, t0=t[0], c=c: np.where(np.asarray(tt) == t0, c, 0.0)
            elif extrap == "hold":
                return lambda tt, c=c: np.asarray(tt, float)*0 + c
            else:
                return lambda tt, c=c: np.asarray(tt, float)*0 + c

        # choose interpolator
        if method == "pchip":
            base = PchipInterpolator(t, y, extrapolate=(extrap == "extrapolate"))
            def _f(tt, base=base, t0=t[0], tn=t[-1], y0=y[0], yn=y[-1]):
                tt = np.asarray(tt, float)
                out = base(tt)
                if extrap == "zero":
                    out = np.where((tt < t0) | (tt > tn), 0.0, out)
                elif extrap == "hold":
                    out = np.where(tt < t0, y0, out)
                    out = np.where(tt > tn, yn, out)
                return np.maximum(out, 0.0)   # clamp tiny negatives from numerics
            return _f

        if method == "akima":
            base = Akima1DInterpolator(t, y)
            def _f(tt, base=base, t0=t[0], tn=t[-1], y0=y[0], yn=y[-1]):
                tt = np.asarray(tt, float)
                out = base(tt)
                if extrap == "zero":
                    out = np.where((tt < t0) | (tt > tn), 0.0, out)
                elif extrap == "hold":
                    out = np.where(tt < t0, y0, out)
                    out = np.where(tt > tn, yn, out)
                return np.maximum(out, 0.0)
            return _f

        if method == "linear":
            base = interp1d(t, y, kind="linear", bounds_error=False,
                            fill_value=(y[0], y[-1]) if extrap == "hold" else 0.0, assume_sorted=True)
            return lambda tt, base=base: np.maximum(base(tt), 0.0)
        t = np.asarray(times, float)
        y = np.asarray(rates, float)
        y = np.nan_to_num(y, nan=0.0, posinf=0.0, neginf=0.0)

        # sort + dedupe
        order = np.argsort(t)
        t, y = t[order], y[order]
        ut, inv = np.unique(t, return_inverse=True)
        if len(ut) < len(t):
            y = np.bincount(inv, weights=y) / np.bincount(inv)
            t = ut

        n = len(t)
        if n == 0:
            return lambda tt: np.zeros_like(np.asarray(tt, float))
        if n == 1:
            c = float(max(y[0], 0.0))
            if extrap == "zero":
                return lambda tt, t0=t[0], c=c: np.where(np.asarray(tt) == t0, c, 0.0)
            elif extrap == "hold":
                return lambda tt, c=c: np.asarray(tt, float)*0 + c
            else:
                return lambda tt, c=c: np.asarray(tt, float)*0 + c
            
        """
        ... (your existing docstring)
        Extra:
        - method="bspline" uses scipy.make_interp_spline
        - k: spline order (1..5), default 3
        """
        import numpy as np
        t = np.asarray(times, float)
        y = np.asarray(rates, float)
        y = np.nan_to_num(y, nan=0.0, posinf=0.0, neginf=0.0)

        # sort + dedupe
        order = np.argsort(t)
        t, y = t[order], y[order]
        ut, inv = np.unique(t, return_inverse=True)
        if len(ut) < len(t):
            y = np.bincount(inv, weights=y) / np.bincount(inv)
            t = ut

        n = len(t)
        if n == 0:
            return lambda tt: np.zeros_like(np.asarray(tt, float))
        if n == 1:
            c = float(max(y[0], 0.0))
            if extrap == "zero":
                return lambda tt, t0=t[0], c=c: np.where(np.asarray(tt) == t0, c, 0.0)
            elif extrap == "hold":
                return lambda tt, c=c: np.asarray(tt, float)*0 + c
            else:
                return lambda tt, c=c: np.asarray(tt, float)*0 + c

        # === NEW: B-spline via make_interp_spline ===
        if method == "bspline":
            kk = int(k) if k is not None else 3
            kk = max(1, min(5, kk))

            # If counts, fit on interval midpoints with rates = counts / dt
            if values == "counts":
                if len(t) != len(y) + 1:
                    raise ValueError("For method='bspline' with values='counts', 'times' must be interval EDGES (len = len(counts)+1).")
                dt = np.diff(t)
                t_fit = 0.5 * (t[:-1] + t[1:])          # midpoints
                y_fit = y / dt                           # rates
            else:
                t_fit, y_fit = t, y

            # Natural end conditions to reduce end ringing; set extrapolate only if requested
            base = make_interp_spline(t_fit, y_fit, k=kk, bc_type="natural",
                                    extrapolate=(extrap == "extrapolate"))

            t0, tn = t_fit[0], t_fit[-1]
            y0, yn = float(y_fit[0]), float(y_fit[-1])

            def _f(tt, base=base, t0=t0, tn=tn, y0=y0, yn=yn):
                tt = np.asarray(tt, float)
                out = base(tt)
                if extrap == "zero":
                    out = np.where((tt < t0) | (tt > tn), 0.0, out)
                elif extrap == "hold":
                    out = np.where(tt < t0, y0, out)
                    out = np.where(tt > tn, yn, out)
                return np.maximum(out, 0.0)  # clamp tiny negatives
            return _f
         # ---- NEW: counts -> piecewise-constant rates ----
        if values == "counts":
            # times are interval edges: y[k] is count in [t[k], t[k+1])
            if n < 2:
                raise ValueError("values='counts' requires at least 2 time edges.")
            dt = np.diff(t)                    # length n-1
            r = (y[:-1] / dt)                  # rates in each interval
            t_edges = t                        # keep full edges for search
            # build ZOH over intervals
            def _f_counts(tt, t_edges=t_edges, r=r):
                tt = np.asarray(tt, float)
                k = np.searchsorted(t_edges, tt, side='right') - 1  # interval index
                k = np.clip(k, 0, len(r)-1)
                out = r[k]
                if extrap == "zero":
                    out = np.where((tt < t_edges[0]) | (tt >= t_edges[-1]), 0.0, out)
                elif extrap == "hold":
                    left = (tt < t_edges[0])
                    right = (tt >= t_edges[-1])
                    out = np.where(left, r[0], out)
                    out = np.where(right, r[-1], out)
                return np.maximum(out, 0.0)
            return _f_counts

        # ---- NEW: ZOH (previous) for provided rates ----
        if method == "zoh":
            t0, tn = t[0], t[-1]
            y0, yn = y[0], y[-1]
            def _f(tt, t=t, y=y, t0=t0, tn=tn, y0=y0, yn=yn):
                tt = np.asarray(tt, float)
                k = np.searchsorted(t, tt, side='right') - 1
                k = np.clip(k, 0, len(y)-1)
                out = y[k]
                if extrap == "zero":
                    out = np.where((tt < t0) | (tt > tn), 0.0, out)
                elif extrap == "hold":
                    out = np.where(tt < t0, y0, out)
                    out = np.where(tt > tn, yn, out)
                return np.maximum(out, 0.0)
            return _f

        if method == "spline":
            s = 0.0 if smooth is None else float(smooth)
            # ext=3 -> return 0 outside; override below if "hold"
            spl = UnivariateSpline(t, y, k=3, s=s, ext=3)
            if extrap == "hold":
                def _f(tt, spl=spl, t0=t[0], tn=t[-1], y0=y[0], yn=y[-1]):
                    tt = np.asarray(tt, float)
                    out = spl(tt)
                    out = np.where(tt < t0, y0, out)
                    out = np.where(tt > tn, yn, out)
                    return np.maximum(out, 0.0)
                return _f
            return lambda tt, spl=spl: np.maximum(spl(tt), 0.0)

        # default fallback
        base = interp1d(t, y, kind="linear", bounds_error=False, fill_value=0.0, assume_sorted=True)
        return lambda tt, base=base: np.maximum(base(tt), 0.0)
    
    def _zero_padded_spline(self, x, y, bc_type="natural"):
                """
                Build a spline f(t) that returns 0 outside [x[0], x[-1]].
                Handles short series by reducing k automatically.
                Dedups x by averaging y at duplicate times.
                """
                x = np.asarray(x, float)
                y = np.asarray(y, float)

                # sort & dedup x, average y on duplicates
                order = np.argsort(x)
                x = x[order]
                y = y[order]
                xu, inv = np.unique(x, return_inverse=True)
                if xu.size != x.size:
                    y_agg = np.zeros_like(xu, dtype=float)
                    counts = np.zeros_like(xu, dtype=float)
                    np.add.at(y_agg, inv, y)
                    np.add.at(counts, inv, 1.0)
                    y = y_agg / counts
                    x = xu

                # choose spline degree
                k = int(min(3, max(1, len(x) - 1)))
                if len(x) == 1:
                    # constant inside the single support point
                    v = float(y[0])
                    t0 = t1 = float(x[0])
                    def f(tt):
                        tt = np.asarray(tt, float)
                        out = np.zeros_like(tt, float)
                        mask = (tt == t0)  # only defined at that point
                        out[mask] = v
                        return out
                    return f, t0, t1

                spl = make_interp_spline(x, y, k=k, bc_type=bc_type)
                t0, t1 = float(x[0]), float(x[-1])

                def f(tt):
                    tt = np.asarray(tt, float)
                    out = np.zeros_like(tt, float)
                    mask = (tt >= t0) & (tt <= t1)
                    if np.any(mask):
                        out[mask] = spl(tt[mask])
                    return out

                return f, t0, t1
    
    def run_model_elliptical(self):
        """
        For each species, integrate the equations of population change for each shell and species.

        The starting point will be, x0, the initial population.

        The launch rate will be first calculated at time t, then the change of population in that species will be calculated using the ODEs. 

        :return: None
        """
        print("Preparing equations for integration (Lambdafying) ...")
        
        if self.time_dep_density:
            # Drag equations will have to be lamdified separately as they will not be part of equations_flattened
            drag_upper_flattened = [self.drag_term_upper[i, j] for j in range(self.drag_term_upper.cols) for i in range(self.drag_term_upper.rows)]
            drag_current_flattened = [self.drag_term_cur[i, j] for j in range(self.drag_term_cur.cols) for i in range(self.drag_term_cur.rows)]

            self.drag_upper_lamd = [sp.lambdify(self.all_symbolic_vars, eq, 'numpy') for eq in drag_upper_flattened]
            self.drag_cur_lamd = [sp.lambdify(self.all_symbolic_vars, eq, 'numpy') for eq in drag_current_flattened]

            # Set up time varying density 
            self.density_data = preload_density_data(os.path.join('pyssem', 'utils', 'drag', 'dens_highvar_2000_dens_highvar_2000_lookup.json'))
            # Use only the available dates from the density data for date mapping
            available_dates = sorted(self.density_data.keys())
            self.date_mapping = available_dates
            
            # This will change when jb2008 is updated
            available_altitudes = list(map(int, list(self.density_data['2020-03'].keys())))
            available_altitudes.sort()

            self.nearest_altitude_mapping = precompute_nearest_altitudes(available_altitudes)

            self.prev_t = -1  # Initialize to an invalid time
            self.prev_rho = None


            output = solve_ivp(self.population_shell_time_varying_density, [self.scen_times[0], self.scen_times[-1]], x0,
                            args=(self.full_lambda_flattened, self.equations, self.scen_times),
                            t_eval=self.scen_times, method=self.integrator)
            
            self.drag_upper_lamd = None
            self.drag_cur_lamd = None

        else:
<<<<<<< HEAD
=======
            # This should change location, but first make the fragments spread distribution
            for term in self.collision_terms:
                # === 1. Sum over SMA × ECC for each (shell, mass) bin ===
                totals = term.fragment_spread_totals.sum(axis=(2, 3), keepdims=True)  # shape: (shell, mass, 1, 1)

                # === 2. Normalize safely using np.where (broadcasting-friendly) ===
                with np.errstate(invalid='ignore', divide='ignore'):
                    spread_distribution = np.where(
                        totals > 0,
                        term.fragment_spread_totals / totals,
                        0.0
                    )

                # === 3. Store for later use ===
                term.spread_distribution = spread_distribution

                if np.sum(spread_distribution) == 0 and np.sum(totals) != 0:
                    print(f"Warning: No fragments produced for term {term.name}. Check your collision parameters.")

            # === 1. Setup ===
            x0_sum = np.sum(self.x0, axis=2)  # shape (n_shells, n_species)
            flat_vars = self.all_symbolic_vars
            self.n_sma_bins, n_species, self.n_ecc_bins = self.x0.shape
            self.n_alt_shells = self.n_shells # remember the shells are in altitude

            # === 2. Lambdify each collision term’s eqs_sources ===
            for term in self.collision_terms:
                term.lambdified_sources = sp.lambdify(flat_vars, term.eqs_sources, modules="numpy")
                term.lambdified_sinks = sp.lambdify(flat_vars, term.eqs_sinks, modules="numpy")

            # Map species index to mass bin index, only for debris
            species_to_mass_bin = {
                i: j for j, (i, name) in enumerate(
                    [(i, name) for i, name in enumerate(self.species_names) if name.startswith("N")]
                )
            }

>>>>>>> 6d13c719
            launch_rate_functions = np.full(
                (self.n_sma_bins,  self.species_length, self.n_ecc_bins), 
                None, 
                dtype=object
            )

            if not self.baseline:
                print('Building launch rate interpolators...')
                for sma in range(self.n_sma_bins):
                    for species in range( self.species_length):
                        for ecc in range(self.n_ecc_bins):
                            rate_array = self.full_lambda_flattened[sma, species, ecc]

                            try:
                                launch_rate_functions[sma, species, ecc] = None  # default

                                if rate_array is None:
                                    continue

                                # Case 1: ndarray directly
                                if isinstance(rate_array, np.ndarray):
                                    flattened_array = rate_array.astype(float)

                                # Case 2: mixed list of array + zeros
                                elif isinstance(rate_array, list):
                                    array_found = next(
                                        (np.asarray(r).astype(float) for r in rate_array if isinstance(r, np.ndarray)),
                                        None
                                    )
                                    if array_found is None:
                                        continue
                                    flattened_array = array_found

                                # Case 3: scalar/unexpected → skip
                                else:
                                    continue

                                # Clean
                                flattened_array[np.isnan(flattened_array)] = 0.0
                                flattened_array[np.isinf(flattened_array)] = 0.0

                                # Validate
                                if flattened_array.shape[0] != len(self.scen_times):
                                    continue
                                if np.all(flattened_array == 0.0):
                                    continue

                                # === Interpolate with make_interp_spline ===
                                spline_func, _, _ = self._zero_padded_spline(self.scen_times, flattened_array, bc_type="natural")
                                launch_rate_functions[sma, species, ecc] = spline_func

                            except Exception as e:
                                raise ValueError(
                                    f"Failed processing rate_array at [sma={sma}, species={species}, ecc={ecc}]:\n"
<<<<<<< HEAD
                                     f"{rate_array}\n\n{e}"
                                )
            self.t_0 = 0
            
            self.progress_bar = tqdm(total=self.scen_times[-1] - self.scen_times[0], desc="Integrating Equations", unit="year")

            if self.integrator == "Euler":
                step_size = 0.01
                output = self._propagate_euler_elliptical(
                    self.x0.flatten(), self.scen_times, launch_rate_functions, step_size
                )
            else:
                output = solve_ivp(
                    fun=self.population_rhs,
                    t_span=(self.scen_times[0], self.scen_times[-1]),
                    y0=self.x0.flatten(),
                    t_eval=self.scen_times,
                    args=(launch_rate_functions, self.n_sma_bins, self.species_length, self.n_ecc_bins, self.n_alt_shells,
                          self.species_to_mass_bin, years, self.adot_all_species, self.edot_all_species, self.Δa, self.Δe, self.active_species_bool, self.all_species_list),
                    method = self.integrator # or any other method you prefer
                )

            # output = 1
            self.progress_bar.close()
            self.progress_bar = None # Set back to None becuase a tqdm object cannot be pickled

        if output.success:
            print(f"Model run completed successfully.")
        else:
            print(f"Model run failed: {output.message}")

        self.output = output # Save

        # --- outputs ---
        n_species = self.species_length
        n_time    = self.output.y.shape[1]

        # --- Unpack and reshape population data: (sma, species, ecc, time) ---
        x_matrix = self.output.y.reshape(self.n_sma_bins, n_species, self.n_ecc_bins, n_time)

        # --- Project to altitude shells over time ---
        n_eff = np.zeros((self.n_shells, n_species, n_time))  # (alt/shell, species, time)
        for s in range(n_species):
            for t_idx, _ in enumerate(self.output.t):
                snap = x_matrix[:, s, :, t_idx]  # (sma, ecc)
                cube = np.zeros((self.n_sma_bins, n_species, self.n_ecc_bins))
                cube[:, s, :] = snap
                alt_proj = self.sma_ecc_mat_to_altitude_mat(cube)  # (alt, species)
                n_eff[:, s, t_idx] = alt_proj[:, s]

        self.output.y_alt = n_eff  # shape: (n_alt_shells, n_species, n_time)

        ###############
        # Indicator variables rely on altitude shells to calculate the number of collisions,
        # Therefore, project (sma,ecc) -> altitude shells (y_alt), then evaluate indicators.
        ###############
        if hasattr(self, 'indicator_variables_list'):
            print("Evaluating post-processed indicator variables...")

            # --- Prepare indicator results dict ONCE (not inside loops) ---
            if not hasattr(self, 'indicator_results') or self.indicator_results is None:
                self.indicator_results = {}
            self.indicator_results['indicators'] = {}

            # --- Sanity checks ---
            y_alt = self.output.y_alt
            n_shells, n_species_chk, n_time_chk = y_alt.shape
            if n_shells != self.n_shells or n_species_chk != self.species_length:
                raise ValueError("Shape mismatch: y_alt dims do not match self.n_shells/self.species_length.")
            if n_time_chk != len(self.output.t):
                raise ValueError("Time axis mismatch: len(self.output.t) != y_alt.shape[2].")

            # --- Build symbol→(species_idx, shell_idx) order mapping ---
            order_map = self._build_symbol_order_map()

            # --- Evaluate each indicator with states ordered as self.all_symbolic_vars ---
            for group in self.indicator_variables_list:
                for indicator_var in group:
                    try:
                        eq  = sp.simplify(indicator_var.eqs)
                        fun = sp.lambdify(self.all_symbolic_vars, eq, 'numpy')

                        evaluated_indicator_dict = {}

                        for t_idx, t in enumerate(self.output.t):
                            # Build state vector matching self.all_symbolic_vars
                            state = np.empty(len(order_map), dtype=float)
                            for j, (sp_idx, sh_idx) in enumerate(order_map):
                                state[j] = y_alt[sh_idx, sp_idx, t_idx]

                            evaluated_indicator_dict[t] = fun(*state)

                        self.indicator_results['indicators'][indicator_var.name] = evaluated_indicator_dict

                    except Exception as e:
                        print(f"Cannot make indicator for {getattr(indicator_var, 'name', '<unnamed>')}")
                        print(e)

            # --- Make output.y match the non-elliptical plotting layout ---
            # optional: preserve original solver array
            self.output.y_sma_ecc = self.output.y

            # species-major stacking of shells → (n_species*n_shells, n_time)
            self.output.y_alt = np.transpose(n_eff, (1, 0, 2)).reshape(self.species_length * self.n_shells,
                                                                n_time)
            
            # print("Indicator variables succesfully ran")
            # print(self.indicator_results['indicators'].keys())
=======
                                    f"{rate_array}\n\n{e}"
                                )
            # Finally lambdify the equations for integration, this will just be pmd
            # equations_flattened = [self.equations[i, j] for j in r÷
            self.full_Cdot_PMD = [sp.lambdify(flat_vars, eq, 'numpy') for eq in self.full_Cdot_PMD]

            # Constants
            self.t_0 = 0
            hours = 3600.0
            days = 24.0 * hours
            years = 365.25 * days

            def get_dadt(a_current, e_current, p):
                    re   = p['req']
                    mu   = p['mu']
                    n0   = np.sqrt(mu) * a_current ** -1.5
                    a_minus_re = a_current - re
                    rho_0 = densityexp(a_minus_re) * 1e9  # kg/km^3
                    # C_0 = max((param['Bstar']/(1e6*0.157))*rho_0,1e-20)
                    C_0   = max(0.5 * p['Bstar'] * rho_0, 1e-20)
                    
                    beta = (np.sqrt(3)/2)*e_current
                    ang  = np.arctan(beta)
                    sec2 = 1.0 / np.cos(ang) ** 2
                    return -(4 / np.sqrt(3)) * (a_current**2 * n0 * C_0 / e_current) * np.tan(ang) * sec2

            def get_dedt(a_current, e_current, p):
                re   = p['req']
                mu   = p['mu']
                n0   = np.sqrt(mu) * a_current ** -1.5
                beta = (np.sqrt(3)/2) * e_current
                a_minus_re = a_current - re
                rho_0 = densityexp(a_minus_re) * 1e9  # kg/km^3
                # C_0 = max((param['Bstar']/(1e6*0.157))*rho_0,1e-20)
                C_0   = max(0.5 * p['Bstar'] * rho_0, 1e-20)

                sec2 = 1.0 / np.cos(np.arctan(beta)) ** 2
                return -e_current * n0 * a_current * C_0 * sec2

            binE_ecc = self.eccentricity_bins
            binE_ecc = np.sort(binE_ecc)
            self.binE_ecc_mid_point = (binE_ecc[:-1] + binE_ecc[1:]) / 2
            Δa      = self.sma_HMid_km[1] - self.sma_HMid_km[0]
            Δe      = self.eccentricity_bins[1] - self.eccentricity_bins[0]

            adot_all_species = []
            edot_all_species = []

            bstar_vals = []
            for species_group in self.species.values():
                for species in species_group:
                    bstar_vals.append(species.bstar)
            
            print("Calculating da/dt and de/dt for each species...")
            for bstar in bstar_vals:
                # now we need to propagate using the dynamical equations
                param = {
                    'req': 6378.136, 
                    'mu': 398600.0, # should already be defined
                    'Bstar': bstar, # 2.2000e-08, # 2.2 * ((2.687936011/1e3)**2/ 1783),  # bstar = cd * ((radius/1e3)**2/ mass) 0.5, 148
                    'j2': 1082.63e-6
                }

                # Calculate da/dt and de/dt at each point
                adot = np.zeros((self.n_sma_bins, self.n_ecc_bins))
                edot = np.zeros((self.n_sma_bins, self.n_ecc_bins))
>>>>>>> 6d13c719

        return
    
    def run_model(self):
        """
        For each species, integrate the equations of population change for each shell and species.

        The starting point will be, x0, the initial population.

<<<<<<< HEAD
        The launch rate will be first calculated at time t, then the change of population in that species will be calculated using the ODEs. 

        :return: None
        """
        print("Preparing equations for integration (Lambdafying) ...")
        
        # Initial Population
        x0 = self.x0.T.values.flatten()
        ## NEW IMPLEMENTATION THAT SEEMS WORKING WITH INTERP
        # Let's assume full_lambda_flattened is your list of launch rate arrays
        launch_rate_functions = []
        start_time = self.scen_times[0]
        time_step_duration = self.scen_times[1] - self.scen_times[0]

        if not self.baseline:
            for rate_array in self.full_lambda_flattened:
                try: 
                    if rate_array is not None:
                        clean_rate_array = np.array(rate_array)
                        clean_rate_array[np.isnan(clean_rate_array)] = 0 # Replace any NaN values with 0.
                        clean_rate_array[np.isinf(clean_rate_array)] = 0 # Replace any infinity values (positive or negative) with 0.

                        ## USE INTERPOLATION
                        # interp_func = interp1d(self.scen_times, clean_rate_array, 
                        #                     kind='cubic', # 'linear', 'cubic'
                        #                     bounds_error=False, 
                        #                     fill_value=0)
                        # launch_rate_functions.append(interp_func)

                        # USE STEP FUNCTION
                        step_func = StepFunction(start_time, time_step_duration, clean_rate_array)
                        launch_rate_functions.append(step_func)
                        
                    else:
                        # If there are no launches, create a simple lambda that always returns 0
                        launch_rate_functions.append(lambda t: 0.0)
                except:
                    launch_rate_functions.append(lambda t: 0.0)
=======
            # create a boolean list that is the same length as species, depending on whether they are active or not
            active_species_bool = []
            for species_group in self.species.values():
                for species in species_group:
                    active_species_bool.append(species.drag_effected)
>>>>>>> 6d13c719


<<<<<<< HEAD
        if self.time_dep_density:
            # Drag equations will have to be lamdified separately as they will not be part of equations_flattened
            drag_upper_flattened = [self.drag_term_upper[i, j] for j in range(self.drag_term_upper.cols) for i in range(self.drag_term_upper.rows)]
            drag_current_flattened = [self.drag_term_cur[i, j] for j in range(self.drag_term_cur.cols) for i in range(self.drag_term_cur.rows)]

            self.drag_upper_lamd = [sp.lambdify(self.all_symbolic_vars, eq, 'numpy') for eq in drag_upper_flattened]
            self.drag_cur_lamd = [sp.lambdify(self.all_symbolic_vars, eq, 'numpy') for eq in drag_current_flattened]

            # Set up time varying density 
            self.density_data = preload_density_data(os.path.join('pyssem', 'utils', 'drag', 'dens_highvar_2000_dens_highvar_2000_lookup.json'))
            self.date_mapping = precompute_date_mapping(pd.to_datetime(self.start_date), pd.to_datetime(self.end_date) + pd.DateOffset(years=self.simulation_duration
                                                                                                                                       ))
            
            # This will change when jb2008 is updated
            available_altitudes = list(map(int, list(self.density_data['2020-03'].keys())))
            available_altitudes.sort()

            self.nearest_altitude_mapping = precompute_nearest_altitudes(available_altitudes)

            self.prev_t = -1  # Initialize to an invalid time
            self.prev_rho = None

            # print("Integrating equations...")
            output = solve_ivp(self.population_shell_time_varying_density, [self.scen_times[0], self.scen_times[-1]], x0,
                            args=(launch_rate_functions, self.equations, self.scen_times),
                            t_eval=self.scen_times, method=self.integrator)
            
            self.drag_upper_lamd = None
            self.drag_cur_lamd = None

        else:
            self.progress_bar = tqdm(total=self.scen_times[-1] - self.scen_times[0], desc="Integrating Equations", unit="year")
            
            output = solve_ivp(self.population_shell, [self.scen_times[0], self.scen_times[-1]], x0,
                                        args=(launch_rate_functions, self.equations),
                                        t_eval=self.scen_times, method=self.integrator)
            
=======
            self.progress_bar = tqdm(total=self.scen_times[-1] - self.scen_times[0], desc="Integrating Equations", unit="year")

            output = solve_ivp(
                fun=self.population_rhs,
                t_span=(self.scen_times[0], self.scen_times[-1]),
                y0=self.x0.flatten(),
                t_eval=self.scen_times,
                args=(launch_rate_functions, self.n_sma_bins, n_species, self.n_ecc_bins, self.n_alt_shells,
                      species_to_mass_bin, years, adot_all_species, edot_all_species, Δa, Δe, active_species_bool, all_species_list),
                method="RK45"# or any other method you prefer
            )

            # output = 1
>>>>>>> 6d13c719
            self.progress_bar.close()
            self.progress_bar = None # Set back to None becuase a tqdm object cannot be pickled

        if output.success:
            print(f"Model run completed successfully.")
        else:
            print(f"Model run failed: {output.message}")
            exit()

        self.output = output # Save

        ###############
        # Indicator variables rely on altitude shells to calculate the number of collisions,
        # Therefore, project (sma,ecc) -> altitude shells (y_alt), then evaluate indicators.
        ###############
        if hasattr(self, 'indicator_variables_list'):
            print("Evaluating post-processed indicator variables...")

            # --- Dimensions ---
            n_species = self.species_length
            print(self.output.y)
            n_time    = self.output.y.shape[1]

            # --- Unpack and reshape population data: (sma, species, ecc, time) ---
            x_matrix = self.output.y.reshape(self.n_sma_bins, n_species, self.n_ecc_bins, n_time)

            # --- Project to altitude shells over time ---
            n_eff = np.zeros((self.n_shells, n_species, n_time))  # (alt/shell, species, time)
            for s in range(n_species):
                for t_idx, _ in enumerate(self.output.t):
                    snap = x_matrix[:, s, :, t_idx]  # (sma, ecc)
                    cube = np.zeros((self.n_sma_bins, n_species, self.n_ecc_bins))
                    cube[:, s, :] = snap
                    alt_proj = self.sma_ecc_mat_to_altitude_mat(cube)  # (alt, species)
                    n_eff[:, s, t_idx] = alt_proj[:, s]

            self.output.y_alt = n_eff  # shape: (n_alt_shells, n_species, n_time)

            # --- Prepare indicator results dict ONCE (not inside loops) ---
            if not hasattr(self, 'indicator_results') or self.indicator_results is None:
                self.indicator_results = {}
            self.indicator_results['indicators'] = {}

            # --- Sanity checks ---
            y_alt = self.output.y_alt
            n_shells, n_species_chk, n_time_chk = y_alt.shape
            if n_shells != self.n_shells or n_species_chk != self.species_length:
                raise ValueError("Shape mismatch: y_alt dims do not match self.n_shells/self.species_length.")
            if n_time_chk != len(self.output.t):
                raise ValueError("Time axis mismatch: len(self.output.t) != y_alt.shape[2].")

            # --- Build symbol→(species_idx, shell_idx) order mapping ---
            order_map = self._build_symbol_order_map()

            # --- Evaluate each indicator with states ordered as self.all_symbolic_vars ---
            for group in self.indicator_variables_list:
                for indicator_var in group:
                    try:
                        eq  = sp.simplify(indicator_var.eqs)
                        fun = sp.lambdify(self.all_symbolic_vars, eq, 'numpy')

                        evaluated_indicator_dict = {}

                        for t_idx, t in enumerate(self.output.t):
                            # Build state vector matching self.all_symbolic_vars
                            state = np.empty(len(order_map), dtype=float)
                            for j, (sp_idx, sh_idx) in enumerate(order_map):
                                state[j] = y_alt[sh_idx, sp_idx, t_idx]

                            evaluated_indicator_dict[t] = fun(*state)

                        self.indicator_results['indicators'][indicator_var.name] = evaluated_indicator_dict

<<<<<<< HEAD
            # print("Indicator variables succesfully ran")
            # print(self.indicator_results['indicators'].keys())
=======
                    except Exception as e:
                        print(f"Cannot make indicator for {getattr(indicator_var, 'name', '<unnamed>')}")
                        print(e)
>>>>>>> 6d13c719

            # --- Make output.y match the non-elliptical plotting layout ---
            # optional: preserve original solver array
            self.output.y_sma_ecc = self.output.y

            # species-major stacking of shells → (n_species*n_shells, n_time)
            self.output.y_alt = np.transpose(n_eff, (1, 0, 2)).reshape(self.species_length * self.n_shells,
                                                                n_time)
            
            # print("Indicator variables succesfully ran")
            # print(self.indicator_results['indicators'].keys())

        return
    
    def _build_symbol_order_map(self):
                """
                Returns a list of (species_idx, shell_idx) in the exact order of self.all_symbolic_vars.
                shell_idx is 0-based; symbol names are assumed to end with '_<shell>' (1-based in the name).
                """
                species_to_idx = {name: i for i, name in enumerate(self.species_names)}
                order_map = []

                for sym in self.all_symbolic_vars:
                    name = str(sym)  # e.g., 'N_0.00141372kg_7' or 'S_3'
                    base, sep, shell_str = name.rpartition('_')
                    if sep == '' or not shell_str.isdigit():
                        raise ValueError(f"Symbol '{name}' must end with '_<shell_index>' (1-based).")

                    shell_idx = int(shell_str) - 1  # convert to 0-based
                    if base not in species_to_idx:
                        # strict match against species_names to avoid accidental mis-ordering
                        raise KeyError(f"Symbol base '{base}' not found in species_names {self.species_names}.")

                    species_idx = species_to_idx[base]
                    if not (0 <= shell_idx < self.n_shells):
                        raise IndexError(f"Shell index {shell_idx} out of range for symbol '{name}' with n_shells={self.n_shells}.")

                    order_map.append((species_idx, shell_idx))

                # Sanity: number of symbols must match n_shells * n_species
                expected = self.n_shells * self.species_length
                if len(order_map) != expected:
                    raise ValueError(f"Symbol count {len(order_map)} != n_shells*n_species ({expected}).")
                return order_map

<<<<<<< HEAD
        return 
        
    def population_shell_for_OPUS(self, t, N, equations, times, launch, time_idx):
        dN_dt = np.zeros_like(N)

        if self.time_dep_density:
            # No need to cache rho, as propagation is one timestep 
            current_t_step = int(t) + time_idx
            if current_t_step > self.prev_t:
                rho = JB2008_dens_func(time_idx, self.R0_km, self.density_data, self.date_mapping, self.nearest_altitude_mapping)
                self.prev_rho = rho
                self.prev_t = current_t_step
            else:
                rho = self.prev_rho  # Use cached rho

            rho = JB2008_dens_func(t, self.R0_km, self.density_data, self.date_mapping, self.nearest_altitude_mapping)

            species_per_shell = self.species_length

        # Iterate over each component in N
        for i in range(len(N)):
            if self.time_dep_density:
                shell_index = i // species_per_shell

                shell_rho = rho[shell_index]  # use directly

                # Apply drag
                current_drag = self.drag_cur_lamd[i](*N) * shell_rho
                dN_dt[i] += current_drag

                if shell_index < (self.n_shells - 1):
                    upper_rho = rho[shell_index + 1]
                    upper_drag = self.drag_upper_lamd[i](*N) * upper_rho
                    dN_dt[i] += upper_drag

            # Incoming new species
            # Compute and add the external modification rate, if applicable
            # Now using np.interp to calculate the increase
            if launch[i] is not None:
                # increase = np.interp(t, times, launch[i])
                increase = launch[i]
                # If increase is nan set to 0
                if np.isnan(increase) or np.isinf(increase) or increase is None:
                    increase = 0
                else:
                    dN_dt[i] += increase

            # Compute the intrinsic rate of change from the differential equation
            change = equations[i](*N)
            dN_dt[i] += change

        return dN_dt

=======
>>>>>>> 6d13c719
    def population_shell(self, t, N, launch_funcs, eq_funcs, progress_bar=True):
        """
        Seperate function to ScenarioProperties, this will be used in the solve_ivp function.

        :param t: Timestep (int)
        :param N: Population Count (Flattened array of species and shells)
        :param full_lambda: Launch rates (Flattened np.array of species and shells)
        :param equations: Equations (Lambdified sympy functions for each species and shell)
        :param times: Times (Times for the simulation, usually years)

        :return: Rate of change of population at the given timestep, t. 
        """
        # Update the progress bar
        if self.progress_bar is not None and progress_bar:
            self.progress_bar.update(t - self.progress_bar.n)\

<<<<<<< HEAD
=======

        # NEW IMPLEMENTATION THAT SEEMS WORKING WITH INTERP
>>>>>>> 6d13c719
        dN_dt = np.zeros_like(N)

        # --- This is now much more efficient ---
        # Calculate the intrinsic rate of change from the differential equations
        # This part can be vectorized if your `equations` list is lambdified correctly
        intrinsic_rates = np.array([eq(*N) for eq in eq_funcs])

        if self.baseline:
            return intrinsic_rates
        
        # Calculate the launch rates at the current time 't' by calling the functions
        launch_rates = np.array([func(t) for func in launch_funcs])

        # The total rate of change is the sum
        dN_dt = intrinsic_rates + launch_rates

        return dN_dt

    def population_shell_time_varying_density(self, t, N, launch_funcs, eq_funcs, progress_bar=True):
        """
        Seperate function to ScenarioProperties, this will be used in the solve_ivp function.

        :param t: Timestep
        :param N: Population Count
        :param launch_funcs: Launch rate functions
        :param eq_funcs: Equation functions
        :param progress_bar: Whether to update progress bar

        :return: Rate of change of population
        """
        # Update the progress bar
<<<<<<< HEAD
        if self.progress_bar is not None:
            self.progress_bar.update(t - self.progress_bar.n)

        # Clean the derivative array
        dN_dt = np.zeros_like(N)

        # fetch time-varying density with cache management logic for rho
        current_t_step = int(t)
        if current_t_step > self.prev_t:
            rho = JB2008_dens_func(t, self.R0_km, self.density_data, self.date_mapping, self.nearest_altitude_mapping)
            self.prev_rho = rho
            self.prev_t = current_t_step
        else:
            rho = self.prev_rho  # Use cached rho

        # Apply drag computations
        for i in range(len(N)):
            # get appropriate shell index, as the flattened functions iterate over every shell
            # within a species first (rather than each species in a shell)
            shell_index = i % self.n_shells

            # Ensure drag_cur_lamd and drag_upper_lamd functions are correctly accessed and used
            if i < len(N) - 1:
                current_drag = self.drag_cur_lamd[i](*N) * rho[shell_index]
                upper_drag = self.drag_upper_lamd[i](*N) * rho[shell_index + 1]
                dN_dt[i] += current_drag + upper_drag
            else:
                current_drag = self.drag_cur_lamd[i](*N) * rho[shell_index]
                dN_dt[i] += current_drag

            # Apply general equation dynamics
            dN_dt[i] += equations[i](*N)

        if not self.baseline:
            # Calculate the launch rates at the current time 't' by calling the functions
            launch_rates = np.array([func(t) for func in launch_funcs])

            # The total rate of change is the sum
            dN_dt += launch_rates
            
        return dN_dt
=======
        if self.progress_bar is not None and progress_bar:
            self.progress_bar.update(t - self.progress_bar.n)

        # print(f"Time: {t}")
        dN_dt = np.zeros_like(N)

        if self.time_dep_density:
            # Cache management logic for rho
            # For the first year (t <= 1), use a consistent density value
            # For later years, update more frequently to capture time variations
            
            # Update density yearly instead of at each timestep to reduce integration instability
            current_year = int(t)
            
            # Only update density if we've moved to a new year
            if not hasattr(self, 'last_density_year') or self.last_density_year != current_year:
                self.last_density_year = current_year
                
                # Calculate density for this year - cycle through available data
                simulation_duration = self.scen_times[-1] - self.scen_times[0]
                t_percentage = (t - self.scen_times[0]) / simulation_duration * 100
                
                # For simulations longer than available data, cycle through the available months
                # Available data covers 5 months (0-100%), so cycle every 5 months
                cycle_period = 100  # 5 months = 100% of available data
                t_percentage = t_percentage % cycle_period
                
                t_percentage = max(0, min(100, t_percentage))  # Clamp to 0-100
                
                # Calculate density for all shells at this time
                rho = JB2008_dens_func(t_percentage, self.R0_km.tolist(), self.density_data, self.date_mapping, self.nearest_altitude_mapping)
                
                if rho is None or len(rho) == 0:
                    raise ValueError(f"Failed to get density at t={t}, t_percentage={t_percentage}")
                
                # Store the density for this year
                self.cached_rho = rho
                print(f"Updated density for year {current_year} (t={t:.2f})")
            
            # Use the cached density for this year
            rho = self.cached_rho
            
            # Ensure we got valid density values - no fallbacks
            if rho is None or len(rho) == 0:
                raise ValueError(f"JB2008 density data not available at time {t} (t_percentage={t_percentage:.2f})")

            # Essential safety checks only
            if rho is None or len(rho) == 0:
                raise ValueError(f"Could not obtain density values at time {t}")
            
            # Ensure rho is a numpy array and handle any NaN/inf values
            rho = np.array(rho)
            if np.any(np.isnan(rho)) or np.any(np.isinf(rho)):
                raise ValueError(f"Invalid density values (NaN/inf) at time {t}")
            
            
            # No artificial clamping - use raw JB2008 data to preserve natural variations
            rho_full = np.repeat(rho, self.species_length)
            species_per_shell = self.species_length

            # Apply drag computations with time-varying density
            for i in range(len(N)):
                shell_index = i // species_per_shell
                
                # Safety check for shell_index
                if shell_index >= len(rho):
                    shell_index = len(rho) - 1
                if shell_index < 0:
                    shell_index = 0

                # Ensure drag_cur_lamd and drag_upper_lamd functions are correctly accessed and used
                try:
                    # Safety check for drag function availability
                    if (hasattr(self, 'drag_cur_lamd') and hasattr(self, 'drag_upper_lamd') and 
                        i < len(self.drag_cur_lamd) and i < len(self.drag_upper_lamd)):
                        
                        if i < len(N) - 1 and shell_index + 1 < len(rho):
                            # For time-dependent density, multiply by ballistic coefficient and density
                            species_index = i % self.species_length
                            species_list = [species for group in self.species.values() for species in group]
                            species = species_list[species_index]
                            
                            current_drag = self.drag_cur_lamd[i](*N) * species.beta * rho_full[shell_index]
                            upper_drag = self.drag_upper_lamd[i](*N) * species.beta * rho_full[shell_index + 1]
                            dN_dt[i] += current_drag + upper_drag
                        else:
                            # For time-dependent density, multiply by ballistic coefficient and density
                            species_index = i % self.species_length
                            species_list = [species for group in self.species.values() for species in group]
                            species = species_list[species_index]
                            
                            current_drag = self.drag_cur_lamd[i](*N) * species.beta * rho_full[shell_index]
                            dN_dt[i] += current_drag
                except (IndexError, TypeError):
                    # Skip drag calculation for this index
                    pass

                # Apply general equation dynamics
                dN_dt[i] += eq_funcs[i](*N)

            if self.baseline:
                return dN_dt
        
            # Calculate the launch rates at the current time 't' by calling the functions
            launch_rates = np.array([func(t) for func in launch_funcs])

            # The total rate of change is the sum
            dN_dt = dN_dt + launch_rates        

            return dN_dt
>>>>>>> 6d13c719
    
    def population_shell_for_OPUS(self, t, N, equations, times, launch):
        dN_dt = np.zeros_like(N)

        # Iterate over each component in N
        for i in range(len(N)):
        
            # Compute and add the external modification rate, if applicable
            # Now using np.interp to calculate the increase
            if launch[i] is not None:
                # increase = np.interp(t, times, launch[i])
                increase = launch[i]
                # If increase is nan set to 0
                if np.isnan(increase) or np.isinf(increase) or increase is None:
                    increase = 0
                else:
                    dN_dt[i] += increase

            # Compute the intrinsic rate of change from the differential equation
            change = equations[i](*N)
        
            dN_dt[i] += change

        return dN_dt
    
    def propagate(self, population, times, launch=None, elliptical=False, euler=False, step_size=None, opus=True):
        """
            This will use the equations that have been built already by the model, and then integrate the differential equations
            over a chosen timestep. The population and launch (if provided) must be the same length as the species and shells.

            :param population: Initial population
            :param times: Times to integrate over
            :param launch: Launch rates
            :param elliptical: If True, propagate using the elliptical model formulation.
            :param step_size: Fixed timestep to use with explicit integrators (e.g. Euler).

            :return: results_matrix
        """
        if launch is False:
            launch = None

        if opus:
            self.opus = True

        times = np.asarray(times, dtype=float)
        if times.ndim != 1 or times.size < 2:
            raise ValueError("times must be a 1D array-like with at least a start and end point.")
        if np.any(np.diff(times) < 0):
            times = np.sort(times)

        integrator_name = (self.integrator or "rk45").lower()

        if not elliptical:
            # check to see if the equations have already been lamdified
            if self.equations is None:
                self.equations = self.lambdify_equations()

            population_flat = np.asarray(population, dtype=float).flatten()
            launch_for_rhs = launch
            if launch_for_rhs is None:
                launch_for_rhs = [None] * population_flat.size

            if euler or euler: # either defined in json or passed as true
                results_matrix = self._propagate_euler_circular(
                    population_flat, times, launch_for_rhs, step_size
                )
                return results_matrix, None

            output = solve_ivp(self.population_shell_for_OPUS, [times[0], times[-1]], population_flat,
                                args=(self.equations, times, launch_for_rhs), 
                                t_eval=times, method=self.integrator)
            
            if output.success:
                # Extract the results at the specified time points
                results_matrix = output.y.T  # Transpose to make it [time, variables]
                return results_matrix, None 
            else:
                print(f"Model run failed: {output.message}")
                return None

        if elliptical:
            # OPUS provides a one-year launch file. Wrap numeric per-cell rates
            # into constant callables expected by population_rhs.
            if launch is not None:
                launch_rate_functions = np.full(
                    (self.n_sma_bins, self.species_length, self.n_ecc_bins),
                    None,
                    dtype=object
                )
                for sma in range(self.n_sma_bins):
                    for species in range(self.species_length):
                        for ecc in range(self.n_ecc_bins):
                            try:
                                rate = float(launch[sma, species, ecc])
                            except Exception:
                                rate = 0.0
                            if np.isfinite(rate) and rate != 0.0:
                                # constant rate over this one-year propagate window
                                launch_rate_functions[sma, species, ecc] = (lambda r=rate: (lambda t: r))()
                            else:
                                launch_rate_functions[sma, species, ecc] = None
            else:
                # Fallback to any precomputed functions
                launch_rate_functions = getattr(self, 'launch_rate_functions', None)

            self.launch_rate_functions = launch_rate_functions

            if euler:
                mock_result = self._propagate_euler_elliptical(
                    population, times, launch_rate_functions, step_size
                )
                # Extract the final state from the mock result
                final_state = mock_result.y[:, -1].reshape(self.n_sma_bins, self.species_length, self.n_ecc_bins)
                results_matrix_alt = self.sma_ecc_mat_to_altitude_mat(final_state)
                return final_state, results_matrix_alt

            n_alt_shells = getattr(self, 'n_alt_shells', self.n_shells)

            output = solve_ivp(
                fun=self.population_rhs,
                t_span=(times[0], times[-1]),
                y0=np.asarray(population, dtype=float).flatten(),
                t_eval=times,
                args=(
                    launch_rate_functions, self.n_sma_bins, self.species_length, self.n_ecc_bins, n_alt_shells,
                    self.species_to_mass_bin, years, self.adot_all_species, self.edot_all_species, self.Δa, self.Δe, 
                    self.active_species_bool, self.all_species_list
                ),
                method=self.integrator  # or any other method you prefer
            )

            if not output.success:
                raise RuntimeError(f"Elliptical propagation failed: {output.message}")

            # convert back to the original shape, only the final state is needed
            results_matrix = output.y[:, -1].reshape(self.n_sma_bins, self.species_length, self.n_ecc_bins)
            results_matrix_alt = self.sma_ecc_mat_to_altitude_mat(results_matrix)


            print("Elliptical propagation completed successfully. Sum of the results matrix: ", np.sum(results_matrix))
            
            return results_matrix, results_matrix_alt

    def _forward_euler(self, rhs, y0, times, step_size=None, progress_bar=None):
        """
        Integrate an ODE using a fixed-step forward Euler method.
        """
        times = np.asarray(times, dtype=float)
        y_current = np.asarray(y0, dtype=float).reshape(-1)

        if times.ndim != 1 or times.size < 2:
            raise ValueError("times must contain at least a start and end value for Euler integration.")

        total_span = times[-1] - times[0]
        if step_size is None:
            if times.size > 1 and total_span > 0:
                step_size = total_span / max(1, (times.size - 1))
            else:
                step_size = 1.0

        if step_size <= 0:
            raise ValueError("step_size must be positive for Euler integration.")

        results = [y_current.copy()]
        t_current = float(times[0])
        eval_index = 1

        while eval_index < times.size:
            target = float(times[eval_index])
            if target < t_current:
                raise ValueError("times must be non-decreasing for Euler integration.")

            while t_current < target - 1e-12:
                dt = min(step_size, target - t_current)
                dydt = np.asarray(rhs(t_current, y_current), dtype=float).reshape(-1)
                if dydt.shape != y_current.shape:
                    raise ValueError("Derivative vector shape mismatch during Euler integration.")
                y_current = y_current + dt * dydt
                # Prevent small negative populations due to numerical error
                y_current = np.where(y_current < 0.0, 0.0, y_current)
                t_current += dt
                
                # Update progress bar if provided
                if progress_bar is not None:
                    progress_bar.update(dt)

            # Snap to the requested output time and store the state
            t_current = target
            results.append(y_current.copy())
            eval_index += 1

        return np.stack(results, axis=0)

    def _propagate_euler_circular(self, population_flat, times, launch, step_size):
        """
        Forward Euler propagation for circular (altitude-based) representation.
        """
        def rhs(t, state):
            return self.population_shell_for_OPUS(t, state, self.equations, times, launch)

        return self._forward_euler(rhs, population_flat, times, step_size)

    def _propagate_euler_elliptical(self, population, times, launch_rate_functions, step_size):
        """
        Forward Euler propagation for the elliptical (sma/ecc) representation.
        Returns a mock solve_ivp object with the same interface.
        """
        population_flat = np.asarray(population, dtype=float).flatten()
        launch_funcs = launch_rate_functions
        args = (
            launch_funcs, self.n_sma_bins, self.species_length, self.n_ecc_bins,
            getattr(self, 'n_alt_shells', self.n_shells), self.species_to_mass_bin, years,
            self.adot_all_species, self.edot_all_species, self.Δa, self.Δe,
            self.active_species_bool, self.all_species_list
        )

        def rhs(t, state):
            return self.population_rhs(t, state, *args, progress_bar=False, opus=self.opus)

        # Create progress bar for Euler integration
        total_span = times[-1] - times[0]
        progress_bar = tqdm(total=total_span, desc="Euler Integration", unit="year")
        
        try:
            # Get the full time series from Euler integration
            states = self._forward_euler(rhs, population_flat, times, step_size, progress_bar=progress_bar)
        finally:
            # Ensure progress bar is closed
            progress_bar.close()
        
        # Create a mock solve_ivp result object
        class MockSolveIVPResult:
            def __init__(self, y, t):
                self.y = y  # Shape: (n_vars, n_times)
                self.t = t  # Shape: (n_times,)
                self.success = True
                self.message = "Euler integration completed successfully"
        
        # Return the mock object that mimics solve_ivp output
        return MockSolveIVPResult(states.T, np.array(times))


    def lambdify_equations(self):
        """
            Convert the Sympy symbolic equations to lambda functions, this allows for a quicker integration for SciPy.

            Returns: equations, full_lambda_flattened
        """

        equations_flattened = [self.equations[i, j] for j in range(self.equations.cols) for i in range(self.equations.rows)]

        # Convert the equations to lambda functions
        if self.parallel_processing:
            equations = parallel_lambdify(equations_flattened, self.all_symbolic_vars)
        else:
            equations = [sp.lambdify(self.all_symbolic_vars, eq, 'numpy') for eq in equations_flattened]

        return equations

    # def lambdify_launch(self, full_lambda=None):
    #     """ 
    #         Convert the Numpy launch rates to Scipy lambdified functions for integration.
        
    #     """
    #     # Launch rates
    #     # full_lambda_flattened = list(self.full_lambda)  
    #     full_lambda_flattened = []
    #     # # Iterate through columns first, then rows
    #     # for c in range(self.full_lambda.cols):      # Iterate over column indices (0, 1, 2)
    #     #     for r in range(self.full_lambda.rows):  # Iterate over row indices (0 to 23)
    #     #         full_lambda_flattened.append(self.full_lambda[r, c])

    #     if full_lambda is None:
    #         for i in range(len(self.full_lambda)):
    #             if self.full_lambda[i] is not None:
    #                 full_lambda_flattened.extend(self.full_lambda[i])
    #             else:
    #                 # Append None to the list, length of scenario_properties.n_shells
    #                 full_lambda_flattened.extend([None]*self.n_shells)
    #     else:
    #         for i in range(len(full_lambda)):
    #             if full_lambda[i] is not None:
    #                 full_lambda_flattened.extend(full_lambda[i])
    #             else:
    #                 # Append None to the list, length of scenario_properties.n_shells
    #                 full_lambda_flattened.extend([None]*self.n_shells)

    #     return full_lambda_flattened

    def lambdify_launch(self, full_lambda=None):
        """ 
            Convert the Numpy launch rates to Scipy lambdified functions for integration.
        
        """
        # Launch rates
        # full_lambda_flattened = list(self.full_lambda)  
        full_lambda_flattened = []
        # # Iterate through columns first, then rows
        # for c in range(self.full_lambda.cols):      # Iterate over column indices (0, 1, 2)
        #     for r in range(self.full_lambda.rows):  # Iterate over row indices (0 to 23)
        #         full_lambda_flattened.append(self.full_lambda[r, c])

        if full_lambda is None:
            for i in range(len(self.full_lambda)):
                if self.full_lambda[i] is not None:
                    full_lambda_flattened.extend(self.full_lambda[i])
                else:
                    # Append None to the list, length of scenario_properties.n_shells
                    full_lambda_flattened.extend([None]*self.n_shells)
        else:
            for i in range(len(full_lambda)):
                if full_lambda[i] is not None:
                    full_lambda_flattened.extend(full_lambda[i])
                else:
                    # Append None to the list, length of scenario_properties.n_shells
                    full_lambda_flattened.extend([None]*self.n_shells)

        return full_lambda_flattened
    

    def lambdify_launch_elliptical(self, full_lambda=None):
        full_lambda_flattened = []

        if self.baseline:
            return full_lambda_flattened

        if full_lambda is None:
            full_lambda = self.full_lambda

        for species_lambda in full_lambda:
            if species_lambda is None:
                if self.elliptical:
                    full_lambda_flattened.extend([None] * (self.n_shells * self.n_ecc_bins))
                else:
                    full_lambda_flattened.extend([None] * self.n_shells)
                continue
            full_lambda_flattened.extend(species_lambda)

        # Print total launches per species
        species_names = self.species_names
        idx = 0
        for i, species_lambda in enumerate(full_lambda):
            if species_lambda is None:
                idx += self.n_shells * (self.n_ecc_bins if self.elliptical else 1)
                continue

            total_launches = sum(
                np.sum(entry) if isinstance(entry, np.ndarray) else 0
                for entry in species_lambda
            )
            # print(f"Species: {species_names[i]} — Total Launches: {int(total_launches)}")

        # ============================
        # Reshape for use with [sma, species, ecc]
        # ============================
        if self.elliptical:
            reshaped = np.array(full_lambda_flattened, dtype=object).reshape(
                (len(species_names), self.n_shells, self.n_ecc_bins)
            )
            full_lambda_reshaped = np.transpose(reshaped, (1, 0, 2))  # → (sma, species, ecc)
        else:
            reshaped = np.array(full_lambda_flattened, dtype=object).reshape(
                (len(species_names), self.n_shells)
            )
            full_lambda_reshaped = np.transpose(reshaped, (1, 0))  # → (sma, species)

        self.full_lambda_flattened = full_lambda_reshaped
        return self.full_lambda_flattened

    def _build_symbol_order_map(self):
                """
                Returns a list of (species_idx, shell_idx) in the exact order of self.all_symbolic_vars.
                shell_idx is 0-based; symbol names are assumed to end with '_<shell>' (1-based in the name).
                """
                species_to_idx = {name: i for i, name in enumerate(self.species_names)}
                order_map = []

                for sym in self.all_symbolic_vars:
                    name = str(sym)  # e.g., 'N_0.00141372kg_7' or 'S_3'
                    base, sep, shell_str = name.rpartition('_')
                    if sep == '' or not shell_str.isdigit():
                        raise ValueError(f"Symbol '{name}' must end with '_<shell_index>' (1-based).")

                    shell_idx = int(shell_str) - 1  # convert to 0-based
                    if base not in species_to_idx:
                        # strict match against species_names to avoid accidental mis-ordering
                        raise KeyError(f"Symbol base '{base}' not found in species_names {self.species_names}.")

                    species_idx = species_to_idx[base]
                    if not (0 <= shell_idx < self.n_shells):
                        raise IndexError(f"Shell index {shell_idx} out of range for symbol '{name}' with n_shells={self.n_shells}.")

                    order_map.append((species_idx, shell_idx))

                # Sanity: number of symbols must match n_shells * n_species
                expected = self.n_shells * self.species_length
                if len(order_map) != expected:
                    raise ValueError(f"Symbol count {len(order_map)} != n_shells*n_species ({expected}).")
                return order_map
    def _zero_padded_spline(self, x, y, bc_type="natural"):
                """
                Build a spline f(t) that returns 0 outside [x[0], x[-1]].
                Handles short series by reducing k automatically.
                Dedups x by averaging y at duplicate times.
                """
                x = np.asarray(x, float)
                y = np.asarray(y, float)

                # sort & dedup x, average y on duplicates
                order = np.argsort(x)
                x = x[order]
                y = y[order]
                xu, inv = np.unique(x, return_inverse=True)
                if xu.size != x.size:
                    y_agg = np.zeros_like(xu, dtype=float)
                    counts = np.zeros_like(xu, dtype=float)
                    np.add.at(y_agg, inv, y)
                    np.add.at(counts, inv, 1.0)
                    y = y_agg / counts
                    x = xu

                # choose spline degree
                k = int(min(3, max(1, len(x) - 1)))
                if len(x) == 1:
                    # constant inside the single support point
                    v = float(y[0])
                    t0 = t1 = float(x[0])
                    def f(tt):
                        tt = np.asarray(tt, float)
                        out = np.zeros_like(tt, float)
                        mask = (tt == t0)  # only defined at that point
                        out[mask] = v
                        return out
                    return f, t0, t1

                spl = make_interp_spline(x, y, k=k, bc_type=bc_type)
                t0, t1 = float(x[0]), float(x[-1])

                def f(tt):
                    tt = np.asarray(tt, float)
                    out = np.zeros_like(tt, float)
                    mask = (tt >= t0) & (tt <= t1)
                    if np.any(mask):
                        out[mask] = spl(tt[mask])
                    return out

                return f, t0, t1<|MERGE_RESOLUTION|>--- conflicted
+++ resolved
@@ -283,16 +283,12 @@
 
                         # Work on a copy; coerce to numeric and zero-fill NaNs/infs
                         temp_df = FLM_steps.loc[:, ['alt_bin', 'ecc_bin', 'epoch_start_date', species.sym_name]].copy()
-<<<<<<< HEAD
                         try:
                             temp_df[species.sym_name] = pd.to_numeric(temp_df[species.sym_name], errors='coerce')
                         except Exception as e:
                             print(f"Error converting {species.sym_name} to numeric: {e}. You likely have two species masses thare are the same.")
                             print(temp_df[species.sym_name])
                             raise ValueError(f"Error converting {species.sym_name} to numeric: {e}")
-=======
-                        temp_df[species.sym_name] = pd.to_numeric(temp_df[species.sym_name], errors='coerce')
->>>>>>> 6d13c719
                         temp_df[species.sym_name] = temp_df[species.sym_name].replace([np.inf, -np.inf], np.nan).fillna(0.0)
 
                         # Drop rows with NaN bins and cast bins to int
@@ -434,7 +430,6 @@
                                                                                     percentage = True, 
                                                                                     per_species = True, 
                                                                                     per_pair=False))
-<<<<<<< HEAD
                 elif indicator == "collisions_per_species_altitude":
                     self.indicator_variables_list.append(make_collisions_per_species_altitude(self, 
                                                                                             percentage = False, 
@@ -449,7 +444,6 @@
                     self.indicator_variables_list.append(make_umpy_indicator(self,
                                                                              X=4
                                                                              ))
-=======
                 elif indicator == 'collisions_per_species_altitude':
                     self.indicator_variables_list.append(make_collisions_per_species_altitude(self, 
                                                                                     percentage = False, 
@@ -460,7 +454,6 @@
                                                                                     percentage = False, 
                                                                                     per_species = True, 
                                                                                     per_pair = True))
->>>>>>> 6d13c719
                 elif indicator == "all_col_indicators":
                     self.indicator_variables_list.append(make_all_col_indicators(self))
         
@@ -940,7 +933,6 @@
         # collisions_flattened = [self.full_coll[i, j] for j in range(self.full_coll.cols) for i in range(self.full_coll.rows)]
         # self.coll_eqs_lambd = [sp.lambdify(self.all_symbolic_vars, eq, 'numpy') for eq in collisions_flattened]
 
-<<<<<<< HEAD
         ## from old run model 
 
         # This should change location, but first make the fragments spread distribution
@@ -1030,9 +1022,6 @@
             self.edot_all_species.append(edot)
 
         self.full_lambda_flattened = self.lambdify_launch_elliptical()
-=======
-        self.equations, self.full_lambda_flattened = self.lambdify_equations(), self.lambdify_launch_elliptical()
->>>>>>> 6d13c719
             
         return
 
@@ -1208,11 +1197,8 @@
     
     def population_rhs(self, t, x_flat, launch_funcs, n_sma_bins, n_species, n_ecc_bins, n_alt_shells,
                       species_to_mass_bin, years, adot_all_species, edot_all_species, Δa, Δe,
-<<<<<<< HEAD
-                      drag_affected_bool, all_species_list, progress_bar=True, opus=False):
-=======
-                      drag_affected_bool, all_species_list, progress_bar=True):
->>>>>>> 6d13c719
+                     
+                      drag_affected_bool, all_species_list, progress_bar=True, opus=False, progress_bar=True):
 
         # dt = years * (t - self.t_0)
         # self.t_0 = t
@@ -1229,7 +1215,6 @@
         #  This is the effective_altitude_matrix, as the population is essentially split across the shells based on their time in shell.
         # Secondly, keep track of which a e bins, for each species, are contributing to each shell. Used in the sink equations. (normalised_species_distribution_in_sma_e_space)
         #############################
-<<<<<<< HEAD
         # IMPORTANT: Use self.n_shells (altitude shells) for collision calculations, not n_alt_shells
         n_collision_shells = self.n_shells  # This is the number of altitude shells for collisions
         self.effective_altitude_matrix = np.zeros((n_collision_shells, n_species))
@@ -1258,28 +1243,6 @@
                     normalised_species_distribution_in_sma_e_space[alt_shell, species, :, :] = np.nan_to_num(normalised_species_distribution_in_sma_e_space[alt_shell, species, :, :])
                     # Ensure effective population doesn't become too small to avoid numerical issues
                     self.effective_altitude_matrix[alt_shell, species] = max(n_effective, 1e-10)
-=======
-        # Vectorized computation of effective altitude matrix and normalized distribution
-        # time_in_shell shape: (n_alt_shells, n_ecc_bins, n_sma_bins)
-        # x_matrix       shape: (n_sma_bins, n_species, n_ecc_bins)
-        try:
-            # Compute numerator contributions per (alt, species, sma, ecc)
-            # Align axes: time_in_shell (a,e,s) with x_matrix (s,p,e)
-            # Expand dims for broadcasting: T[a,e,s] -> (a,1,e,s) -> (a,1,s,e)
-            # X[s,p,e] -> (1,s,p,e)
-            # Result after multiply: (a,s,p,e)
-            contributions = time_in_shell[:, None, :, :].transpose(0, 1, 3, 2) * x_matrix[None, :, :, :]
-
-            # Effective altitude per (alt, species): sum over sma (s) and ecc (e)
-            self.effective_altitude_matrix = contributions.sum(axis=(1, 3))  # (a,p)
-
-            # Normalized distribution per (alt, species, sma, ecc)
-            denom = self.effective_altitude_matrix  # (a,p)
-            # Avoid divide-by-zero: where denom==0, keep zeros
-            with np.errstate(divide='ignore', invalid='ignore'):
-                normalised_species_distribution_in_sma_e_space = contributions / denom[:, None, :, None]
-                normalised_species_distribution_in_sma_e_space = np.nan_to_num(normalised_species_distribution_in_sma_e_space)
->>>>>>> 6d13c719
         except Exception as e:
             print(f"Error in calculating effective altitude matrix: {e}")
             raise ValueError("The population matrix is not defined correctly. Please check your population matrix.")
@@ -1844,8 +1807,6 @@
             self.drag_cur_lamd = None
 
         else:
-<<<<<<< HEAD
-=======
             # This should change location, but first make the fragments spread distribution
             for term in self.collision_terms:
                 # === 1. Sum over SMA × ECC for each (shell, mass) bin ===
@@ -1883,7 +1844,6 @@
                 )
             }
 
->>>>>>> 6d13c719
             launch_rate_functions = np.full(
                 (self.n_sma_bins,  self.species_length, self.n_ecc_bins), 
                 None, 
@@ -1938,7 +1898,6 @@
                             except Exception as e:
                                 raise ValueError(
                                     f"Failed processing rate_array at [sma={sma}, species={species}, ecc={ecc}]:\n"
-<<<<<<< HEAD
                                      f"{rate_array}\n\n{e}"
                                 )
             self.t_0 = 0
@@ -2034,12 +1993,13 @@
                         self.indicator_results['indicators'][indicator_var.name] = evaluated_indicator_dict
 
                     except Exception as e:
-                        print(f"Cannot make indicator for {getattr(indicator_var, 'name', '<unnamed>')}")
-                        print(e)
-
-            # --- Make output.y match the non-elliptical plotting layout ---
-            # optional: preserve original solver array
-            self.output.y_sma_ecc = self.output.y
+                        raise ValueError(
+                            f"Failed processing rate_array at [sma={sma}, species={species}, ecc={ecc}]:\n"
+                            f"{rate_array}\n\n{e}"
+                        )
+            # Finally lambdify the equations for integration, this will just be pmd
+            # equations_flattened = [self.equations[i, j] for j in r÷
+            self.full_Cdot_PMD = [sp.lambdify(flat_vars, eq, 'numpy') for eq in self.full_Cdot_PMD]
 
             # species-major stacking of shells → (n_species*n_shells, n_time)
             self.output.y_alt = np.transpose(n_eff, (1, 0, 2)).reshape(self.species_length * self.n_shells,
@@ -2047,74 +2007,6 @@
             
             # print("Indicator variables succesfully ran")
             # print(self.indicator_results['indicators'].keys())
-=======
-                                    f"{rate_array}\n\n{e}"
-                                )
-            # Finally lambdify the equations for integration, this will just be pmd
-            # equations_flattened = [self.equations[i, j] for j in r÷
-            self.full_Cdot_PMD = [sp.lambdify(flat_vars, eq, 'numpy') for eq in self.full_Cdot_PMD]
-
-            # Constants
-            self.t_0 = 0
-            hours = 3600.0
-            days = 24.0 * hours
-            years = 365.25 * days
-
-            def get_dadt(a_current, e_current, p):
-                    re   = p['req']
-                    mu   = p['mu']
-                    n0   = np.sqrt(mu) * a_current ** -1.5
-                    a_minus_re = a_current - re
-                    rho_0 = densityexp(a_minus_re) * 1e9  # kg/km^3
-                    # C_0 = max((param['Bstar']/(1e6*0.157))*rho_0,1e-20)
-                    C_0   = max(0.5 * p['Bstar'] * rho_0, 1e-20)
-                    
-                    beta = (np.sqrt(3)/2)*e_current
-                    ang  = np.arctan(beta)
-                    sec2 = 1.0 / np.cos(ang) ** 2
-                    return -(4 / np.sqrt(3)) * (a_current**2 * n0 * C_0 / e_current) * np.tan(ang) * sec2
-
-            def get_dedt(a_current, e_current, p):
-                re   = p['req']
-                mu   = p['mu']
-                n0   = np.sqrt(mu) * a_current ** -1.5
-                beta = (np.sqrt(3)/2) * e_current
-                a_minus_re = a_current - re
-                rho_0 = densityexp(a_minus_re) * 1e9  # kg/km^3
-                # C_0 = max((param['Bstar']/(1e6*0.157))*rho_0,1e-20)
-                C_0   = max(0.5 * p['Bstar'] * rho_0, 1e-20)
-
-                sec2 = 1.0 / np.cos(np.arctan(beta)) ** 2
-                return -e_current * n0 * a_current * C_0 * sec2
-
-            binE_ecc = self.eccentricity_bins
-            binE_ecc = np.sort(binE_ecc)
-            self.binE_ecc_mid_point = (binE_ecc[:-1] + binE_ecc[1:]) / 2
-            Δa      = self.sma_HMid_km[1] - self.sma_HMid_km[0]
-            Δe      = self.eccentricity_bins[1] - self.eccentricity_bins[0]
-
-            adot_all_species = []
-            edot_all_species = []
-
-            bstar_vals = []
-            for species_group in self.species.values():
-                for species in species_group:
-                    bstar_vals.append(species.bstar)
-            
-            print("Calculating da/dt and de/dt for each species...")
-            for bstar in bstar_vals:
-                # now we need to propagate using the dynamical equations
-                param = {
-                    'req': 6378.136, 
-                    'mu': 398600.0, # should already be defined
-                    'Bstar': bstar, # 2.2000e-08, # 2.2 * ((2.687936011/1e3)**2/ 1783),  # bstar = cd * ((radius/1e3)**2/ mass) 0.5, 148
-                    'j2': 1082.63e-6
-                }
-
-                # Calculate da/dt and de/dt at each point
-                adot = np.zeros((self.n_sma_bins, self.n_ecc_bins))
-                edot = np.zeros((self.n_sma_bins, self.n_ecc_bins))
->>>>>>> 6d13c719
 
         return
     
@@ -2124,7 +2016,6 @@
 
         The starting point will be, x0, the initial population.
 
-<<<<<<< HEAD
         The launch rate will be first calculated at time t, then the change of population in that species will be calculated using the ODEs. 
 
         :return: None
@@ -2163,16 +2054,8 @@
                         launch_rate_functions.append(lambda t: 0.0)
                 except:
                     launch_rate_functions.append(lambda t: 0.0)
-=======
-            # create a boolean list that is the same length as species, depending on whether they are active or not
-            active_species_bool = []
-            for species_group in self.species.values():
-                for species in species_group:
-                    active_species_bool.append(species.drag_effected)
->>>>>>> 6d13c719
-
-
-<<<<<<< HEAD
+
+
         if self.time_dep_density:
             # Drag equations will have to be lamdified separately as they will not be part of equations_flattened
             drag_upper_flattened = [self.drag_term_upper[i, j] for j in range(self.drag_term_upper.cols) for i in range(self.drag_term_upper.rows)]
@@ -2210,21 +2093,6 @@
                                         args=(launch_rate_functions, self.equations),
                                         t_eval=self.scen_times, method=self.integrator)
             
-=======
-            self.progress_bar = tqdm(total=self.scen_times[-1] - self.scen_times[0], desc="Integrating Equations", unit="year")
-
-            output = solve_ivp(
-                fun=self.population_rhs,
-                t_span=(self.scen_times[0], self.scen_times[-1]),
-                y0=self.x0.flatten(),
-                t_eval=self.scen_times,
-                args=(launch_rate_functions, self.n_sma_bins, n_species, self.n_ecc_bins, self.n_alt_shells,
-                      species_to_mass_bin, years, adot_all_species, edot_all_species, Δa, Δe, active_species_bool, all_species_list),
-                method="RK45"# or any other method you prefer
-            )
-
-            # output = 1
->>>>>>> 6d13c719
             self.progress_bar.close()
             self.progress_bar = None # Set back to None becuase a tqdm object cannot be pickled
 
@@ -2298,14 +2166,9 @@
 
                         self.indicator_results['indicators'][indicator_var.name] = evaluated_indicator_dict
 
-<<<<<<< HEAD
-            # print("Indicator variables succesfully ran")
-            # print(self.indicator_results['indicators'].keys())
-=======
                     except Exception as e:
                         print(f"Cannot make indicator for {getattr(indicator_var, 'name', '<unnamed>')}")
                         print(e)
->>>>>>> 6d13c719
 
             # --- Make output.y match the non-elliptical plotting layout ---
             # optional: preserve original solver array
@@ -2319,41 +2182,6 @@
             # print(self.indicator_results['indicators'].keys())
 
         return
-    
-    def _build_symbol_order_map(self):
-                """
-                Returns a list of (species_idx, shell_idx) in the exact order of self.all_symbolic_vars.
-                shell_idx is 0-based; symbol names are assumed to end with '_<shell>' (1-based in the name).
-                """
-                species_to_idx = {name: i for i, name in enumerate(self.species_names)}
-                order_map = []
-
-                for sym in self.all_symbolic_vars:
-                    name = str(sym)  # e.g., 'N_0.00141372kg_7' or 'S_3'
-                    base, sep, shell_str = name.rpartition('_')
-                    if sep == '' or not shell_str.isdigit():
-                        raise ValueError(f"Symbol '{name}' must end with '_<shell_index>' (1-based).")
-
-                    shell_idx = int(shell_str) - 1  # convert to 0-based
-                    if base not in species_to_idx:
-                        # strict match against species_names to avoid accidental mis-ordering
-                        raise KeyError(f"Symbol base '{base}' not found in species_names {self.species_names}.")
-
-                    species_idx = species_to_idx[base]
-                    if not (0 <= shell_idx < self.n_shells):
-                        raise IndexError(f"Shell index {shell_idx} out of range for symbol '{name}' with n_shells={self.n_shells}.")
-
-                    order_map.append((species_idx, shell_idx))
-
-                # Sanity: number of symbols must match n_shells * n_species
-                expected = self.n_shells * self.species_length
-                if len(order_map) != expected:
-                    raise ValueError(f"Symbol count {len(order_map)} != n_shells*n_species ({expected}).")
-                return order_map
-
-<<<<<<< HEAD
-        return 
-        
     def population_shell_for_OPUS(self, t, N, equations, times, launch, time_idx):
         dN_dt = np.zeros_like(N)
 
@@ -2405,8 +2233,38 @@
 
         return dN_dt
 
-=======
->>>>>>> 6d13c719
+    def _build_symbol_order_map(self):
+                """
+                Returns a list of (species_idx, shell_idx) in the exact order of self.all_symbolic_vars.
+                shell_idx is 0-based; symbol names are assumed to end with '_<shell>' (1-based in the name).
+                """
+                species_to_idx = {name: i for i, name in enumerate(self.species_names)}
+                order_map = []
+
+                for sym in self.all_symbolic_vars:
+                    name = str(sym)  # e.g., 'N_0.00141372kg_7' or 'S_3'
+                    base, sep, shell_str = name.rpartition('_')
+                    if sep == '' or not shell_str.isdigit():
+                        raise ValueError(f"Symbol '{name}' must end with '_<shell_index>' (1-based).")
+
+                    shell_idx = int(shell_str) - 1  # convert to 0-based
+                    if base not in species_to_idx:
+                        # strict match against species_names to avoid accidental mis-ordering
+                        raise KeyError(f"Symbol base '{base}' not found in species_names {self.species_names}.")
+
+                    species_idx = species_to_idx[base]
+                    if not (0 <= shell_idx < self.n_shells):
+                        raise IndexError(f"Shell index {shell_idx} out of range for symbol '{name}' with n_shells={self.n_shells}.")
+
+                    order_map.append((species_idx, shell_idx))
+
+                # Sanity: number of symbols must match n_shells * n_species
+                expected = self.n_shells * self.species_length
+                if len(order_map) != expected:
+                    raise ValueError(f"Symbol count {len(order_map)} != n_shells*n_species ({expected}).")
+                return order_map
+
+    
     def population_shell(self, t, N, launch_funcs, eq_funcs, progress_bar=True):
         """
         Seperate function to ScenarioProperties, this will be used in the solve_ivp function.
@@ -2421,13 +2279,10 @@
         """
         # Update the progress bar
         if self.progress_bar is not None and progress_bar:
-            self.progress_bar.update(t - self.progress_bar.n)\
-
-<<<<<<< HEAD
-=======
+            self.progress_bar.update(t - self.progress_bar.n)
+
 
         # NEW IMPLEMENTATION THAT SEEMS WORKING WITH INTERP
->>>>>>> 6d13c719
         dN_dt = np.zeros_like(N)
 
         # --- This is now much more efficient ---
@@ -2445,6 +2300,7 @@
         dN_dt = intrinsic_rates + launch_rates
 
         return dN_dt
+    
 
     def population_shell_time_varying_density(self, t, N, launch_funcs, eq_funcs, progress_bar=True):
         """
@@ -2459,49 +2315,6 @@
         :return: Rate of change of population
         """
         # Update the progress bar
-<<<<<<< HEAD
-        if self.progress_bar is not None:
-            self.progress_bar.update(t - self.progress_bar.n)
-
-        # Clean the derivative array
-        dN_dt = np.zeros_like(N)
-
-        # fetch time-varying density with cache management logic for rho
-        current_t_step = int(t)
-        if current_t_step > self.prev_t:
-            rho = JB2008_dens_func(t, self.R0_km, self.density_data, self.date_mapping, self.nearest_altitude_mapping)
-            self.prev_rho = rho
-            self.prev_t = current_t_step
-        else:
-            rho = self.prev_rho  # Use cached rho
-
-        # Apply drag computations
-        for i in range(len(N)):
-            # get appropriate shell index, as the flattened functions iterate over every shell
-            # within a species first (rather than each species in a shell)
-            shell_index = i % self.n_shells
-
-            # Ensure drag_cur_lamd and drag_upper_lamd functions are correctly accessed and used
-            if i < len(N) - 1:
-                current_drag = self.drag_cur_lamd[i](*N) * rho[shell_index]
-                upper_drag = self.drag_upper_lamd[i](*N) * rho[shell_index + 1]
-                dN_dt[i] += current_drag + upper_drag
-            else:
-                current_drag = self.drag_cur_lamd[i](*N) * rho[shell_index]
-                dN_dt[i] += current_drag
-
-            # Apply general equation dynamics
-            dN_dt[i] += equations[i](*N)
-
-        if not self.baseline:
-            # Calculate the launch rates at the current time 't' by calling the functions
-            launch_rates = np.array([func(t) for func in launch_funcs])
-
-            # The total rate of change is the sum
-            dN_dt += launch_rates
-            
-        return dN_dt
-=======
         if self.progress_bar is not None and progress_bar:
             self.progress_bar.update(t - self.progress_bar.n)
 
@@ -2612,7 +2425,6 @@
             dN_dt = dN_dt + launch_rates        
 
             return dN_dt
->>>>>>> 6d13c719
     
     def population_shell_for_OPUS(self, t, N, equations, times, launch):
         dN_dt = np.zeros_like(N)
@@ -2872,36 +2684,6 @@
 
         return equations
 
-    # def lambdify_launch(self, full_lambda=None):
-    #     """ 
-    #         Convert the Numpy launch rates to Scipy lambdified functions for integration.
-        
-    #     """
-    #     # Launch rates
-    #     # full_lambda_flattened = list(self.full_lambda)  
-    #     full_lambda_flattened = []
-    #     # # Iterate through columns first, then rows
-    #     # for c in range(self.full_lambda.cols):      # Iterate over column indices (0, 1, 2)
-    #     #     for r in range(self.full_lambda.rows):  # Iterate over row indices (0 to 23)
-    #     #         full_lambda_flattened.append(self.full_lambda[r, c])
-
-    #     if full_lambda is None:
-    #         for i in range(len(self.full_lambda)):
-    #             if self.full_lambda[i] is not None:
-    #                 full_lambda_flattened.extend(self.full_lambda[i])
-    #             else:
-    #                 # Append None to the list, length of scenario_properties.n_shells
-    #                 full_lambda_flattened.extend([None]*self.n_shells)
-    #     else:
-    #         for i in range(len(full_lambda)):
-    #             if full_lambda[i] is not None:
-    #                 full_lambda_flattened.extend(full_lambda[i])
-    #             else:
-    #                 # Append None to the list, length of scenario_properties.n_shells
-    #                 full_lambda_flattened.extend([None]*self.n_shells)
-
-    #     return full_lambda_flattened
-
     def lambdify_launch(self, full_lambda=None):
         """ 
             Convert the Numpy launch rates to Scipy lambdified functions for integration.
