import numpy as np
from math import pi
from datetime import datetime
from scipy.integrate import solve_ivp
from scipy.spatial import KDTree
import sympy as sp
from ..drag.drag import *
from ..launch.launch import ADEPT_traffic_model, launch_func_constant
from ..handlers.handlers import download_file_from_google_drive
from ..indicators.indicators import *
from pkg_resources import resource_filename
import pandas as pd
import os
import multiprocessing as mp
from loky import get_reusable_executor
import concurrent.futures
import multiprocessing

def lambdify_equation(all_symbolic_vars, eq):
    return sp.lambdify(all_symbolic_vars, eq, 'numpy')

# Function to parallelize lambdification using loky
def parallel_lambdify(equations_flattened, all_symbolic_vars):
    # Prepare arguments for parallel processing
    args = [(all_symbolic_vars, eq) for eq in equations_flattened]
    
    # Determine the number of available CPU cores
    num_cores = multiprocessing.cpu_count()
    print('Number of cores:', num_cores)
    # Use loky's reusable executor for parallel processing with all available cores
    with get_reusable_executor(max_workers=num_cores) as executor:
        futures = [executor.submit(lambdify_equation, all_symbolic_vars, eq) for all_symbolic_vars, eq in args]
        equations = [future.result() for future in futures]
    
    return equations


class ScenarioProperties:
    def __init__(self, start_date: datetime, simulation_duration: int, steps: int, min_altitude: float, 
                 max_altitude: float, n_shells: int, launch_function: str,
<<<<<<< HEAD
                 integrator: str, density_model: str, LC: float = 0.1, v_imp: float = None, indicator_variables: list = None, 
=======
                 integrator: str, density_model: str, LC: float = 0.1, v_imp: float = None, 
                 fragment_spreading: bool = True, parallel_processing: bool = False, baseline: bool = False
>>>>>>> df444bf9
                 ):
        """
        Constructor for ScenarioProperties. This is the main focal point for the simulation, nearly all other methods are run from this parent class. 
        
        There is no validation here as this should have been completed within the Model class. 
        Args:
            start_date (datetime): Start date of the simulation
            simulation_duration (int): Years of the simulation to run 
            steps (int): Number of steps to run in a simulation 
            min_altitude (float): Minimum Altitude shell in km
            max_altitude (float): Maximum Altitude shell in km
            n_shells (int): Number of Altitude Shells 
            integrator (str, optional): Integrator type. Defaults to "rk4".
            density_model (str, optional): Density Model of Choice. Defaults to "static_exp_dens_func".
            LC (float, optional): Minimum size of fragments [m]. Defaults to 0.1.
            v_imp (float, optional): Impact velocity [km/s]. Defaults to 10.
        """
        self.start_date = start_date
        self.simulation_duration = simulation_duration
        self.end_date = start_date + pd.DateOffset(years=simulation_duration)
        self.steps = steps
        self.min_altitude = min_altitude
        self.max_altitude = max_altitude
        self.n_shells = n_shells
        self.launch_function = launch_function
        self.density_model = density_model
        self.integrator = integrator
        self.LC = LC
        self.v_imp = v_imp
        
        # Set the density model to be time dependent or not, JB2008 is time dependent
        self.time_dep_density = False
        if self.density_model == "static_exp_dens_func":
            self.density_model = static_exp_dens_func
        elif self.density_model == "JB2008_dens_func":
            self.density_model = JB2008_dens_func
            self.time_dep_density = True
        else:
            print("Warning: Unable to parse density model, setting to static exponential density model")
            self.density_model = static_exp_dens_func

        # Indicator Variables
        self.indicator_variables = indicator_variables
        self.indicator_variables_list = []

        # Parameters
        self.scen_times = np.linspace(0, self.simulation_duration, self.steps) 
        self.scen_times_dates = self.calculate_scen_times_dates()
        self.mu = 3.986004418e14  # earth's gravitational constant meters^3/s^2
        self.re = 6378.1366  # radius of the earth [km]

        # MOCAT specific parameters
        R0 = np.linspace(self.min_altitude, self.max_altitude, self.n_shells + 1) # Altitude of the shells [km]
        self.R0_km = R0  # Lower bound of altitude of the shells [km]
        self.HMid = R0[:-1] + np.diff(R0) / 2 # Midpoint of the shells [km]
        self.deltaH = np.diff(R0)[0]  # thickness of the shell [km]
        R0 = (self.re + R0) * 1000  # Convert to meters and the radius of the earth
        self.V = 4 / 3 * pi * np.diff(R0**3)  # volume of the shells [m^3]
        if self.v_imp is not None:
            self.v_imp2 = self.v_imp * np.ones_like(self.V)  # impact velocity [km/s] Shell-wise
        else: 
            # Calculate v_imp for each orbital shell using the vis viva equation
            self.v_imp2 = np.sqrt(2 * self.mu / (self.HMid * 1000)) / 1000  # impact velocity [km/s] Shell-wise
        self.v_imp2 * 1000 * (24 * 3600 * 365.25)  # impact velocity [m/year]
        self.Dhl = self.deltaH * 1000 # thickness of the shell [m]
        self.Dhu = -self.deltaH * 1000 # thickness of the shell [m]
        self.options = {'reltol': 1.e-4, 'abstol': 1.e-4}  # Integration options # these are likely to change
        self.R0 = R0 # gives you the shells <- gives you the top or bottom of shells -> is this needed in python?

        # An empty list for the species
        self.species = []
        self.species_types = []
        self.species_cells = {} #dict with S, D, N, Su, B arrays or whatever species types exist}
        self.species_names = []
        self.species_length = 0
        self.all_symbolic_vars = []
        
        self.collision_pairs = [] 

        # Parameters for simulation
        self.full_Cdot_PMD = sp.Matrix([])
        self.full_lambda = sp.Matrix([])
        self.full_coll = sp.Matrix([])
        self.full_drag = sp.Matrix([])
        self.equations = sp.Matrix([])
        self.drag_term_upper = None
        self.drag_term_cur = None
        self.sym_drag = False
        
        # Outputs
        self.output = None

        # Varying collision shells 
<<<<<<< HEAD
        self.collision_spread = False
=======
        self.fragment_spreading = fragment_spreading

        # Parallel Processing
        self.parallel_processing = parallel_processing

        # Baseline Scenario
        self.baseline = baseline    
>>>>>>> df444bf9

    def calculate_scen_times_dates(self):
        # Calculate the number of months for each step
        months_per_step = self.simulation_duration / self.steps
        
        # Initialize an empty array for storing the dates
        scen_times_dates = np.empty_like(self.scen_times, dtype='datetime64[M]')
        
        # Calculate the dates for each step
        for i, time in enumerate(self.scen_times):
            # Calculate the number of months to add based on the time step
            months_to_add = int(round(time / months_per_step))
            
            # Add the months to the start date
            date = self.start_date + pd.DateOffset(months=months_to_add)
            
            # Store the date in the array
            scen_times_dates[i] = date
        
        return scen_times_dates
    
    def add_species_set(self, species_list: list, all_symbolic_vars: None):
        """
        Adds a list of species to the overall scenario properties. 
        It will update the species_cell dictionary with the species types as the keys and the species as the values.

        :param species_list: List of species to add to the scenario
        :type species_list: list
        :param all_symbolic_vars: List of symbolic variables for the species: List of Symbolic variables, optional.
        """
        for species_group in species_list.values():
            for species in species_group:
                # If _ does not exist in the species name, match it straight to the key 
                if "_" not in species.sym_name:
                    #self.species_cells[species.name] = species
                    name = species.sym_name
                else: 
                    # If _ does exist, the key is the before _
                    name = species.sym_name.split("_")[0]

                # If the key does not exist, create a new list with the species
                if name not in self.species_cells:
                    self.species_cells[name] = [species]
                else:
                    # If the key does exist, append the species to the list
                    self.species_cells[name].append(species)
                
                self.species_length += 1
                self.species_names.append(species.sym_name)
    
        self.species = species_list

        if all_symbolic_vars:
            self.all_symbolic_vars = all_symbolic_vars

    def add_collision_pairs(self, collision_pairs: list):
        """
        Adds a list of collision pairs to the overall scenario properties. 

        :param collision_pairs: List of collision pairs to add to the scenario
        :type collision_pairs: list
        """
        self.collision_pairs = collision_pairs

    
    def future_launch_model(self, FLM_steps):
        """
        This will take the FLM steps and convert them into lambda functions for each species. 
        The code uses the np.arrays() to create the number of objects launched into each shell, for each species. These are then interpolated at simulation time. 

        It does not return anything, but updates the species objects with the lambda functions.

        :param FLM_steps: The FLM steps from the launch file
        :type FLM_steps: pd.DataFrame
        """
        # Check for consistent time step
        scen_times = np.array(self.scen_times)
        if len(np.unique(np.round(np.diff(scen_times), 5))) == 1:
            time_step = np.unique(np.round(np.diff(scen_times), 5))[0]
        else:
            raise ValueError("FLM to Launch Function is not set up for variable time step runs.")

        for species_group in self.species.values():
            for species in species_group:

                # Extract the species columns, with altitude and time
                if species.sym_name in FLM_steps.columns:
                    temp_df = FLM_steps.loc[:, ['alt_bin', 'epoch_start_date', species.sym_name]]

                else:
                    continue

                species_FLM = temp_df.pivot(index='alt_bin', columns='epoch_start_date', values=species.sym_name)

                # Convert spec_FLM to interpolating functions (lambdadot) for each shell
                # Remember indexing starts at 0 (40th shell is index 39)
                species.lambda_funs = []

                for shell in range(self.n_shells):
                    y = species_FLM.loc[shell, :].values / time_step  
        
                    if np.all(y == 0):
                        species.lambda_funs.append(None)  
                    else:
                        species.lambda_funs.append(np.array(y))

                         
    def initial_pop_and_launch(self, baseline=False):
        """
        Generate the initial population and the launch rates. 
        The Launch File path should be within the launch/data folder, however, it is not, then download it from Google Drive.
        
        Returns: None
        """
        launch_file_path = os.path.join('pyssem', 'utils', 'launch', 'data', 'x0_launch_repeatlaunch_2018to2022_megaconstellationLaunches_Constellations.csv')

        # Check to see if the data folder exists, if not, create it
        if not os.path.exists(os.path.join('pyssem', 'utils', 'launch', 'data')):
            os.makedirs(os.path.join('pyssem', 'utils', 'launch', 'data'))

        if os.path.exists(launch_file_path):
            filepath = launch_file_path
        else:
            print('As no file is provided. Downloading a launch file...:')
            file_id = '1O8EAyGhydH0Qj2alZEeEoj0dJLy7c5KE' # This is a google docs link - eventually should be added as a .env
            
            download_file_from_google_drive(file_id, launch_file_path)

            # Check to see if the file has been downloaded
            if os.path.exists(launch_file_path):
                filepath = launch_file_path
                print('File downloaded successfully.')
            else:
                print('Failed to download the file.')

        # Example usage: print the filepath to verify
        print("File used for launch model:", filepath)
              
        [x0, FLM_steps] = ADEPT_traffic_model(self, filepath)

        # Store as part of the class, as it is needed for the run_model()
        self.x0 = x0
        self.FLM_steps = FLM_steps

        if not baseline:
            self.future_launch_model(FLM_steps)
    
    def build_model(self):
        """
        Build the model for the simulation. This will convert the equations to lambda functions and run the simulation.

        This does not take any arguments, as the ScenarioProperties should now be fully configured. It will go through each species, launch, pmd, drag and collisions equations
        and add them shape them into a matrix of symbolic expressions. 

        :return: None
        """
        t = sp.symbols('t')

        species_list = [species for group in self.species.values() for species in group]
        self.full_Cdot_PMD = sp.zeros(self.n_shells, self.species_length)
        self.full_lambda = []
        self.full_coll = sp.zeros(self.n_shells, self.species_length)
        self.drag_term_upper = sp.zeros(self.n_shells, self.species_length)
        self.drag_term_cur = sp.zeros(self.n_shells, self.species_length)

        # Equations are going to be a matrix of symbolic expressions
        # Each row corresponds to a shell, and each column corresponds to a species
        for i, species in enumerate(species_list):

            lambda_expr = species.launch_func(self.scen_times, self.HMid, species, self)
            self.full_lambda.append(lambda_expr)

            # Post mission Disposal
            Cdot_PMD = species.pmd_func(t, self.HMid, species, self)
            self.full_Cdot_PMD[:, i] = Cdot_PMD

            # Drag
            [upper_term, current_term] = species.drag_func(t, self.HMid, species, self)
            try:
                self.drag_term_upper[:, i] = upper_term
                self.drag_term_cur[:, i] = current_term
            except:
                continue
        
        # Collisions
        for i in self.collision_pairs:
            self.full_coll += i.eqs

        self.equations = sp.zeros(self.n_shells, self.species_length)      
        self.equations = self.full_Cdot_PMD + self.full_coll


        # Recalculate objects based on density, as this is time varying 
        if not self.time_dep_density: 
            # Take the shell altitudes, this will be n_shells + 1
            rho = self.density_model(0, self.R0_km, self.species, self)
            rho_reshape = rho.reshape(-1, 1) # Convert to column vector
            rho_mat = np.tile(rho_reshape, (1, self.species_length)) 
            rho_mat = sp.Matrix(rho_mat)
            
            # Second to last row
            upper_rho = rho_mat[1:, :]
            
            # First to penultimate row (mimics rho_mat(1:end-1, :))
            current_rho = rho_mat[:-1, :]

            drag_upper_with_density = self.drag_term_upper.multiply_elementwise(upper_rho)
            drag_cur_with_density = self.drag_term_cur.multiply_elementwise(current_rho)
            self.full_drag = drag_upper_with_density + drag_cur_with_density
            self.equations += self.full_drag
            self.sym_drag = True 
        
        # Dont add drag if time dependent density, this will be added during integration due to time dependent density
        if self.time_dep_density:
            self.full_drag = self.drag_term_upper + self.drag_term_cur
            
        return

    def run_model(self):
        """
        For each species, integrate the equations of population change for each shell and species.

        The starting point will be, x0, the initial population.

        The launch rate will be first calculated at time t, then the change of population in that species will be calculated using the ODEs. 

        :return: None
        """
        print("Conversion of equations to lambda functions...")
        
        # Initial Population
        x0 = self.x0.T.values.flatten()

        equations_flattened = [self.equations[i, j] for j in range(self.equations.cols) for i in range(self.equations.rows)]

        # Convert the equations to lambda functions
        if self.parallel_processing:
            equations = parallel_lambdify(equations_flattened, self.all_symbolic_vars)
        else:
            equations = [sp.lambdify(self.all_symbolic_vars, eq, 'numpy') for eq in equations_flattened]

        # Launch rates
        full_lambda_flattened = []

        for i in range(len(self.full_lambda)):
            if self.full_lambda[i] is not None:
                full_lambda_flattened.extend(self.full_lambda[i])
            else:
                # Append None to the list, length of scenario_properties.n_shells
                full_lambda_flattened.extend([None]*self.n_shells)

        if self.time_dep_density:
            # Drag equations will have to be lamdified separately as they will not be part of equations_flattened
            drag_upper_flattened = [self.drag_term_upper[i, j] for j in range(self.drag_term_upper.cols) for i in range(self.drag_term_upper.rows)]
            drag_current_flattened = [self.drag_term_cur[i, j] for j in range(self.drag_term_cur.cols) for i in range(self.drag_term_cur.rows)]

            self.drag_upper_lamd = [sp.lambdify(self.all_symbolic_vars, eq, 'numpy') for eq in drag_upper_flattened]
            self.drag_cur_lamd = [sp.lambdify(self.all_symbolic_vars, eq, 'numpy') for eq in drag_current_flattened]

            # Set up time varying density 
            self.density_data = preload_density_data(os.path.join('pyssem', 'utils', 'drag', 'dens_highvar_2000_dens_highvar_2000_lookup.json'))
            self.date_mapping = precompute_date_mapping(pd.to_datetime(self.start_date), pd.to_datetime(self.end_date) + pd.DateOffset(years=self.simulation_duration
                                                                                                                                       ))
            
            # This will change when jb2008 is updated
            available_altitudes = list(map(int, list(self.density_data['2020-03'].keys())))
            available_altitudes.sort()

            self.nearest_altitude_mapping = precompute_nearest_altitudes(available_altitudes)

            self.prev_t = -1  # Initialize to an invalid time
            self.prev_rho = None


            print("Integrating equations...")
            output = solve_ivp(self.population_shell_time_varying_density, [self.scen_times[0], self.scen_times[-1]], x0,
                            args=(full_lambda_flattened, equations, self.scen_times),
                            t_eval=self.scen_times, method='BDF')
            
            self.drag_upper_lamd = None
            self.drag_cur_lamd = None

        else:
            print("Integrating equations...")
            output = solve_ivp(self.population_shell, [self.scen_times[0], self.scen_times[-1]], x0,
                            args=(full_lambda_flattened, equations, self.scen_times),
                            t_eval=self.scen_times, method='BDF')
                
        if output.success:
            print(f"Model run completed successfully.")
        else:
            print(f"Model run failed: {output.message}")

        # Process results
        self.output = output

        return 

    def population_shell_time_varying_density(self, t, N, full_lambda, equations, times):
        """
        Seperate function to ScenarioProperties, this will be used in the solve_ivp function.

        :param t: Timestep
        :param N: Population Count
        :param full_lambda: Launch rates
        :param equations: Equations
        :param times: Times
        :param density_model: Density Model
        :param R0_km: Altitude of the shells

        :return: Rate of change of population
        """
        print(f"Time: {t}")
        dN_dt = np.zeros_like(N)

        if self.time_dep_density:
            # Cache management logic for rho
            current_t_step = int(t)
            if current_t_step > self.prev_t:
                rho = JB2008_dens_func(t, self.R0_km, self.density_data, self.date_mapping, self.nearest_altitude_mapping)
                self.prev_rho = rho
                self.prev_t = current_t_step
            else:
                rho = self.prev_rho  # Use cached rho

            rho_full = np.repeat(rho, self.species_length)

            species_per_shell = self.species_length

            # Apply drag computations
            for i in range(len(N)):
                shell_index = i // species_per_shell

                # Ensure drag_cur_lamd and drag_upper_lamd functions are correctly accessed and used
                if i < len(N) - 1:
                    current_drag = self.drag_cur_lamd[i](*N) * rho_full[shell_index]
                    upper_drag = self.drag_upper_lamd[i](*N) * rho_full[shell_index + 1]
                    dN_dt[i] += current_drag + upper_drag
                else:
                    current_drag = self.drag_cur_lamd[i](*N) * rho_full[shell_index]
                    dN_dt[i] += current_drag

                # Handle incoming new species
                if full_lambda[i] is not None:
                    increase = np.interp(t, times, full_lambda[i])
                    dN_dt[i] += 0 if np.isnan(increase) else increase

                # Apply general equation dynamics
                dN_dt[i] += equations[i](*N)

        return dN_dt
    
    def population_shell(self, t, N, full_lambda, equations, times):
        """
        Seperate function to ScenarioProperties, this will be used in the solve_ivp function.

        :param t: Timestep (int)
        :param N: Population Count (Flattened array of species and shells)
        :param full_lambda: Launch rates (Flattened np.array of species and shells)
        :param equations: Equations (Lambdified sympy functions for each species and shell)
        :param times: Times (Times for the simulation, usually years)

        :return: Rate of change of population at the given timestep, t. 
        """
        print(t)

        # Initialize the rate of change array
        dN_dt = np.zeros_like(N)

        # Iterate over each component in N
        for i in range(len(N)):
        
            # Compute and add the external modification rate, if applicable
            # Now using np.interp to calculate the increase
            if full_lambda[i] is not None:
                increase = np.interp(t, times, full_lambda[i])
                # If increase is nan set to 0
                if np.isnan(increase) or np.isinf(increase):
                    increase = 0
                else:
                    dN_dt[i] += increase

            # Compute the intrinsic rate of change from the differential equation
            dN_dt[i] += equations[i](*N)

        return dN_dt

<|MERGE_RESOLUTION|>--- conflicted
+++ resolved
@@ -38,12 +38,9 @@
 class ScenarioProperties:
     def __init__(self, start_date: datetime, simulation_duration: int, steps: int, min_altitude: float, 
                  max_altitude: float, n_shells: int, launch_function: str,
-<<<<<<< HEAD
-                 integrator: str, density_model: str, LC: float = 0.1, v_imp: float = None, indicator_variables: list = None, 
-=======
                  integrator: str, density_model: str, LC: float = 0.1, v_imp: float = None, 
-                 fragment_spreading: bool = True, parallel_processing: bool = False, baseline: bool = False
->>>>>>> df444bf9
+                 fragment_spreading: bool = True, parallel_processing: bool = False, baseline: bool = False,
+                 indicator_variables: list = None
                  ):
         """
         Constructor for ScenarioProperties. This is the main focal point for the simulation, nearly all other methods are run from this parent class. 
@@ -137,9 +134,6 @@
         self.output = None
 
         # Varying collision shells 
-<<<<<<< HEAD
-        self.collision_spread = False
-=======
         self.fragment_spreading = fragment_spreading
 
         # Parallel Processing
@@ -147,7 +141,6 @@
 
         # Baseline Scenario
         self.baseline = baseline    
->>>>>>> df444bf9
 
     def calculate_scen_times_dates(self):
         # Calculate the number of months for each step
