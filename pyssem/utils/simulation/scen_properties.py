--- conflicted
+++ resolved
@@ -288,13 +288,8 @@
         self.x0 = x0
         self.FLM_steps = FLM_steps
 
-<<<<<<< HEAD
-        # export x0_elliptical to csv
-        x0_elliptical.to_csv(os.path.join('pyssem', 'utils', 'launch', 'data', 'x0_elliptical.csv'), index=False)
-=======
         # Export x0 to csv
         # x0.to_csv(os.path.join('pyssem', 'utils', 'launch', 'data', 'x0.csv'))
->>>>>>> 0970137a
 
         if not baseline:
             self.future_launch_model(FLM_steps)
