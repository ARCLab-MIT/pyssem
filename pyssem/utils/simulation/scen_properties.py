import numpy as np
from math import pi
from datetime import datetime
from scipy.integrate import solve_ivp
from scipy.interpolate import interp1d, make_interp_spline
from tqdm import tqdm
import sympy as sp
from ..drag.drag import *
from ..launch.launch import ADEPT_traffic_model, SEP_traffic_model
from ..handlers.handlers import download_file_from_google_drive
from ..simulation.build_run_model_helpers import *
from ..indicators.indicators import *
from ..elliptical.elliptical import *
import pandas as pd
import os
import multiprocessing
from collections import defaultdict


def lambdify_equation(all_symbolic_vars, eq):
    return sp.lambdify(all_symbolic_vars, eq, 'numpy')

# Function to parallelize lambdification using loky
def parallel_lambdify(equations_flattened, all_symbolic_vars):
    from loky import get_reusable_executor

    # Prepare arguments for parallel processing
    from loky import get_reusable_executor
    args = [(all_symbolic_vars, eq) for eq in equations_flattened]
    
    # Determine the number of available CPU cores
    num_cores = multiprocessing.cpu_count()
    print('Number of cores:', num_cores)
    # Use loky's reusable executor for parallel processing with all available cores
    with get_reusable_executor(max_workers=num_cores) as executor:
        futures = [executor.submit(lambdify_equation, all_symbolic_vars, eq) for all_symbolic_vars, eq in args]
        equations = [future.result() for future in futures]
    
    return equations


class ScenarioProperties:
    def __init__(self, start_date: datetime, simulation_duration: int, steps: int, min_altitude: float, 
                 max_altitude: float, n_shells: int, launch_function: str,
                 integrator: str, density_model: str, LC: float = 0.1, v_imp: float = None, 
                 fragment_spreading: bool = True, parallel_processing: bool = False, baseline: bool = False,
                 indicator_variables: list = None, launch_scenario: str = None, SEP_mapping: str = None,
<<<<<<< HEAD
                 elliptical: bool = False, eccentricity_bins: list = None, opus: bool = False
=======
                 elliptical: bool = False, eccentricity_bins: list = None, control: bool = False
>>>>>>> f98deaa2
                 ):
        """
        Constructor for ScenarioProperties. This is the main focal point for the simulation, nearly all other methods are run from this parent class. 
        
        There is no validation here as this should have been completed within the Model class. 
        Args:
            start_date (datetime): Start date of the simulation
            simulation_duration (int): Years of the simulation to run 
            steps (int): Number of steps to run in a simulation 
            min_altitude (float): Minimum Altitude shell in km
            max_altitude (float): Maximum Altitude shell in km
            n_shells (int): Number of Altitude Shells 
            integrator (str, optional): Integrator type. Defaults to "rk4".
            density_model (str, optional): Density Model of Choice. Defaults to "static_exp_dens_func".
            LC (float, optional): Minimum size of fragments [m]. Defaults to 0.1.
            v_imp (float, optional): Impact velocity [km/s]. Defaults to 10.
        """
        self.start_date = start_date
        self.simulation_duration = simulation_duration
        self.end_date = start_date + pd.DateOffset(years=simulation_duration)
        self.steps = steps
        self.min_altitude = min_altitude
        self.max_altitude = max_altitude
        self.n_shells = n_shells
        self.launch_function = launch_function
        self.density_model = density_model
        self.integrator = integrator
        self.LC = LC
        self.v_imp = v_imp
        self.SEP_mapping = SEP_mapping
        
        # Set the density model to be time dependent or not, JB2008 is time dependent
        self.time_dep_density = False
        if self.density_model == "static_exp_dens_func":
            self.density_model = static_exp_dens_func
        elif self.density_model == "JB2008_dens_func":
            self.density_model = JB2008_dens_func
            self.time_dep_density = True
        else:
            print("Warning: Unable to parse density model, setting to static exponential density model")
            self.density_model = static_exp_dens_func

        # Indicator Variables
        self.indicator_variables = indicator_variables
        self.indicator_variables_list = []

        # Parameters
        self.scen_times = np.linspace(0, self.simulation_duration, self.steps) 
        self.scen_times_dates = self.calculate_scen_times_dates()
        self.mu = 3.986004418e14  # earth's gravitational constant meters^3/s^2
        self.re = 6378.1366  # radius of the earth [km]

        # MOCAT specific parameters
        R0 = np.linspace(self.min_altitude, self.max_altitude, self.n_shells + 1) # Altitude of the shells [km]
        # semi-major-axis midpoints in meters:
        R0_alt_km = np.linspace(self.min_altitude, self.max_altitude, self.n_shells + 1)
        self.R0_rad_km = self.re + R0_alt_km          # length = n_shells+1
        self.sma_HMid_km = 0.5 * (self.R0_rad_km[:-1] + self.R0_rad_km[1:]) 
        self.R0_km = R0  # Lower bound of altitude of the shells [km]
        self.HMid = R0[:-1] + np.diff(R0) / 2 # Midpoint of the shells [km]
        self.deltaH = np.diff(R0)[0]  # thickness of the shell [km]
        R0 = (self.re + R0) * 1000  # Convert to meters and the radius of the earth
        self.V = 4 / 3 * pi * np.diff(R0**3)  # volume of the shells [m^3]

        a = np.broadcast_to(self.sma_HMid_km, self.HMid.shape)  # make sure a matches the shell grid
        r = self.sma_HMid_km  # radius from Earth center (same as a for circular orbits)
        # Convert mu from m^3/s^2 to km^3/s^2 for consistent units
        mu_km = self.mu / 1e9  # convert m^3/s^2 to km^3/s^2
        self.v_imp_all = vis_viva(a, r, mu=mu_km)   # result is per-shell velocity
            # self.v_imp_all = np.sqrt(2 * self.mu / (self.HMid * 1000)) / 1000  # impact velocity [km/s] Shell-wise
        # self.v_imp_all * 1000 * (24 * 3600 * 365.25)  # impact velocity [m/year]
        self.Dhl = self.deltaH * 1000 # thickness of the shell [m]
        self.Dhu = -self.deltaH * 1000 # thickness of the shell [m]
        self.options = {'reltol': 1.e-4, 'abstol': 1.e-4}  # Integration options # these are likely to change
        self.R0 = R0 # gives you the shells <- gives you the top or bottom of shells -> is this needed in python?
        self.prev_t = -1
        
        # An empty list for the species
        self.species = []
        self.species_cells = {} #dict with S, D, N, Su, B arrays or whatever species types exist}
        self.species_names = []
        self.debris_names = []
        self.debris_length = 0
        self.species_length = 0
        self.all_symbolic_vars = []
        self.pmd_debris_names = []
        
        self.collision_pairs = [] 

        # Varying collision shells 
        self.fragment_spreading = fragment_spreading

        # Elliptical orbits
        self.elliptical = elliptical
        if self.elliptical:
            # make sure fragment_spreading is False
            self.fragment_spreading = False
        self.eccentricity_bins = eccentricity_bins
        self.time_in_shell = None

        # Parameters for simulation
        self.full_Cdot_PMD = sp.Matrix([])
        self.full_lambda = sp.Matrix([])
        self.full_coll = sp.Matrix([])
        self.full_drag = sp.Matrix([])
        self.equations = sp.Matrix([])
        self.drag_term_upper = None
        self.drag_term_cur = None
        self.sym_drag = False
        self.coll_eqs_lambd = None # Used for OPUS when only collision equations are required
        
        # Controllers for symbolic simulation for policy-tecnoeconomic modeling
        self.control = control
        self.full_control = sp.Matrix([])
        
        # Outputs
        self.output = None
        self.prev_t = -1
        self.launch = np.zeros(self.species_length * self.n_shells)

        # Restults
        self.results = None

        # Parallel Processing
        self.parallel_processing = parallel_processing

        # Baseline Scenario
        self.baseline = baseline  

        # Integator Results
        self.indicator_results = {}  

        # Progress bar for the final integration
        self.progress_bar = None

        # Launch Scenario
        self.launch_scenario = launch_scenario

        self.opus = opus

    def calculate_scen_times_dates(self):
        # Calculate the number of months for each step
        months_per_step = self.simulation_duration / self.steps
        
        # Initialize an empty array for storing the dates
        scen_times_dates = np.empty_like(self.scen_times, dtype='datetime64[M]')
        
        # Calculate the dates for each step
        for i, time in enumerate(self.scen_times):
            # Calculate the number of months to add based on the time step
            months_to_add = int(round(time / months_per_step))
            
            # Add the months to the start date
            date = self.start_date + pd.DateOffset(months=months_to_add)
            
            # Store the date in the array
            scen_times_dates[i] = date
        
        return scen_times_dates
    
    def add_species_set(self, species_list: list, all_symbolic_vars: None):
        """
        Adds a list of species to the overall scenario properties. 
        It will update the species_cell dictionary with the species types as the keys and the species as the values.

        :param species_list: List of species to add to the scenario
        :type species_list: list
        :param all_symbolic_vars: List of symbolic variables for the species: List of Symbolic variables, optional.
        """
        for species_group in species_list.values():
            for species in species_group:
                # If _ does not exist in the species name, match it straight to the key 
                if "_" not in species.sym_name:
                    #self.species_cells[species.name] = species
                    name = species.sym_name
                else: 
                    # If _ does exist, the key is the before _
                    name = species.sym_name.split("_")[0]

                # If the key does not exist, create a new list with the species
                if name not in self.species_cells:
                    self.species_cells[name] = [species]
                else:
                    # If the key does exist, append the species to the list
                    self.species_cells[name].append(species)
                
                self.species_length += 1
                self.species_names.append(species.sym_name)
    
        self.species = species_list

        if all_symbolic_vars:
            self.all_symbolic_vars = all_symbolic_vars

    def add_collision_pairs(self, collision_pairs):
        """
        Adds a list of collision pairs to the overall scenario properties. 

        :param collision_pairs: List of collision pairs to add to the scenario
        :type collision_pairs: list
        """
        self.collision_pairs = collision_pairs

    def future_launch_model(self, FLM_steps):
        """
        Processes FLM_steps to assign raw launch values per shell, eccentricity bin, and year to each species.
        No interpolation is performed. Each [alt_bin][ecc_bin] entry contains a launch array or 0.
        
        Updates `species.lambda_funs` to be:
            - If elliptical: list of list (n_shells × n_ecc_bins) of arrays or 0
            - If circular:   list (n_shells) of arrays or 0

        :param FLM_steps: DataFrame containing ['alt_bin', 'epoch_start_date', 'species', ...] 
                        and optionally 'ecc_bin' if elliptical
        """
        elliptical = self.elliptical
        n_shells = self.n_shells

        if elliptical:
            self.n_sma_bins, n_species, self.n_ecc_bins = self.x0.shape

            for species_group in self.species.values():
                for species in species_group:
                    if species.sym_name not in FLM_steps.columns:
                        if elliptical:
                            # Flat list of n_shells * n_ecc_bins
                            species.lambda_funs = [0 for _ in range(n_shells * self.n_ecc_bins)]
                        else:
                            species.lambda_funs = [0 for _ in range(n_shells)]
                        continue

                    if elliptical:
                        # Ensure the species column exists and is numeric (NaNs -> 0)
                        if species.sym_name not in FLM_steps.columns:
                            # Flat list of n_shells * n_ecc_bins with zeros
                            species.lambda_funs = [0 for _ in range(n_shells * self.n_ecc_bins)]
                            continue

                        # Work on a copy; coerce to numeric and zero-fill NaNs/infs
                        temp_df = FLM_steps.loc[:, ['alt_bin', 'ecc_bin', 'epoch_start_date', species.sym_name]].copy()
                        try:
                            temp_df[species.sym_name] = pd.to_numeric(temp_df[species.sym_name], errors='coerce')
                        except Exception as e:
                            print(f"Error converting {species.sym_name} to numeric: {e}. You likely have two species masses thare are the same.")
                            print(temp_df[species.sym_name])
                            raise ValueError(f"Error converting {species.sym_name} to numeric: {e}")
                        temp_df[species.sym_name] = temp_df[species.sym_name].replace([np.inf, -np.inf], np.nan).fillna(0.0)

                        # Drop rows with NaN bins and cast bins to int
                        temp_df = temp_df.dropna(subset=['alt_bin', 'ecc_bin'])
                        temp_df['alt_bin'] = temp_df['alt_bin'].astype(int)
                        temp_df['ecc_bin'] = temp_df['ecc_bin'].astype(int)

                        # Sortable epoch: parse to datetime if needed
                        if not np.issubdtype(temp_df['epoch_start_date'].dtype, np.datetime64):
                            temp_df['epoch_start_date'] = pd.to_datetime(temp_df['epoch_start_date'], errors='coerce', utc=True)

                        # Flat list of length n_shells * n_ecc_bins
                        lambda_funs = [0 for _ in range(n_shells * self.n_ecc_bins)]

                        grouped = temp_df.groupby(['alt_bin', 'ecc_bin'], sort=True)
                        for (shell, ecc_bin), group in grouped:
                            group = group.sort_values('epoch_start_date')
                            y = group[species.sym_name].to_numpy(dtype=float)
                            y = np.nan_to_num(y, nan=0.0, posinf=0.0, neginf=0.0)

                            flat_index = int(shell) * self.n_ecc_bins + int(ecc_bin)
                            lambda_funs[flat_index] = y if (y.size > 0 and np.any(y != 0.0)) else 0

                        species.lambda_funs = lambda_funs

                        # NaN-safe total
                        total_count = float(np.nansum([np.nansum(entry) if isinstance(entry, np.ndarray) else 0.0
                                                       for entry in lambda_funs]))
                        if species.sym_name == 'B':
                            nan_cells = sum(int(np.isnan(entry).any()) for entry in lambda_funs if isinstance(entry, np.ndarray))
                            print(f"Species: {species.sym_name} Total Count: {total_count} (cells with NaNs: {nan_cells})")
                        else:
                            print(f"Species: {species.sym_name} Total Count: {total_count}")
                    else:
                        temp_df = FLM_steps.loc[:, ['alt_bin', 'epoch_start_date', species.sym_name]]
                        species_FLM = temp_df.pivot(index='alt_bin', columns='epoch_start_date', values=species.sym_name)

                        lambda_funs = []
                        if species.launch_altitude is not None:
                            closest_shell = np.argmin(np.abs(self.HMid - species.launch_altitude))
                        else:
                            closest_shell = None

                        for shell in range(n_shells):
                            if shell in species_FLM.index:
                                y = species_FLM.loc[shell, :].values
                            else:
                                y = np.zeros(len(species_FLM.columns))

                            if closest_shell is not None and shell == closest_shell:
                                y += species.lambda_constant

                            lambda_funs.append(y if not np.all(y == 0) else 0)

                        species.lambda_funs = lambda_funs

        else: # circular orbits
            # Check for consistent time step
            scen_times = np.array(self.scen_times)
            if len(np.unique(np.round(np.diff(scen_times), 5))) == 1:
                time_step = np.unique(np.round(np.diff(scen_times), 5))[0]
            else:
                raise ValueError("FLM to Launch Function is not set up for variable time step runs.")

            for species_group in self.species.values():
                for species in species_group:

                    # Extract the species columns, with altitude and time
                    if species.sym_name in FLM_steps.columns:
                        temp_df = FLM_steps.loc[:, ['alt_bin', 'epoch_start_date', species.sym_name]]

                    else:
                        continue

                    species_FLM = temp_df.pivot(index='alt_bin', columns='epoch_start_date', values=species.sym_name)

                    # Convert spec_FLM to interpolating functions (lambdadot) for each shell
                    # Remember indexing starts at 0 (40th shell is index 39)
                    species.lambda_funs = []
                    
                    if species.launch_altitude is not None:
                        closest_shell = np.argmin(np.abs(self.HMid - species.launch_altitude))

                    for shell in range(self.n_shells):
                        y = species_FLM.loc[shell, :].values / time_step  

                        if species.launch_altitude is not None and shell == closest_shell:
                            # Add the lambda_constant to each value in the array y
                            y += species.lambda_constant

                        if np.all(y == 0):
                            species.lambda_funs.append(None)  
                        else:
                            species.lambda_funs.append(np.array(y))
    def build_indicator_variables(self):
        """
            This will create the indicator variables for the simulation. The different indicators will be provided by the user. 
            As new indicators are added, they will need to be included first here to pass from the input JSON. 
        """
        if self.indicator_variables is None:
            return
        try:
            for indicator in self.indicator_variables:
                if indicator == "orbital_volume":
                    self.indicator_variables_list.append(make_intrinsic_cap_indicator(self, sep_dist_method="distance", 
                                                                                        sep_dist=60, 
                                                                                        inc = 40, 
                                                                                        shell_sep=5,
                                                                                        graph=True))
                elif indicator == "ca_man_struct":
                    self.indicator_variables_list.append(make_ca_counter(self, "maneuverable", "trackable", 
                                                                            per_species=True, per_spacecraft=True))
                elif indicator == "ca_man_struct_agg":
                    self.indicator_variables_list.append(make_ca_counter(self, "maneuverable", "trackable", 
                                                                            per_species=False, per_spacecraft=False))
                elif indicator == "active_loss_per_shell":
                    self.indicator_variables_list.append(make_active_loss_per_shell(self, 
                                                                                    percentage = False, 
                                                                                    per_species = False,
                                                                                    per_pair = False))
                elif indicator == "active_loss_per_shell_percentage":
                    self.indicator_variables_list.append(make_active_loss_per_shell(self, 
                                                                                    percentage = True, 
                                                                                    per_species = False, 
                                                                                    per_pair = False))
                elif indicator == "active_loss_per_species":
                    self.indicator_variables_list.append(make_active_loss_per_shell(self, 
                                                                                    percentage = False, 
                                                                                    per_species = True, 
                                                                                    per_pair = False))
                elif indicator == "active_loss_per_species_per_pair":
                    self.indicator_variables_list.append(make_active_loss_per_shell(self, 
                                                                                    percentage = False, 
                                                                                    per_species = True, 
                                                                                    per_pair = True
                                                                                    ))
                elif indicator == "active_loss_per_species_percentage":
                    self.indicator_variables_list.append(make_active_loss_per_shell(self, 
                                                                                    percentage = True, 
                                                                                    per_species = True, 
                                                                                    per_pair=False))
                elif indicator == "collisions_per_species_altitude":
                    self.indicator_variables_list.append(make_collisions_per_species_altitude(self, 
                                                                                            percentage = False, 
                                                                                            per_species = True, 
                                                                                            per_pair = False))
                elif indicator == "collisions_per_species_altitude_per_pair":
                    self.indicator_variables_list.append(make_collisions_per_species_altitude_per_pair(self, 
                                                                                                    percentage = False, 
                                                                                                    per_species = False, 
                                                                                                    per_pair = True))
                elif indicator == "umpy":
                    self.indicator_variables_list.append(make_umpy_indicator(self,
                                                                             X=4
                                                                             ))
                elif indicator == 'collisions_per_species_altitude':
                    self.indicator_variables_list.append(make_collisions_per_species_altitude(self, 
                                                                                    percentage = False, 
                                                                                    per_species = True, 
                                                                                    per_pair = False))
                elif indicator == 'collisions_per_species_altitude_per_pair':
                    self.indicator_variables_list.append(make_collisions_per_species_altitude_per_pair(self, 
                                                                                    percentage = False, 
                                                                                    per_species = True, 
                                                                                    per_pair = True))
                elif indicator == "all_col_indicators":
                    self.indicator_variables_list.append(make_all_col_indicators(self))
        
        except Exception as e:
            print(f"An error occurred creating the indicator variables: {str(e)}")
            print("Continuing without indicator variables.")
            self.indicator_variables = None
            self.indicator_variables_list = []
            return
        
    def configure_active_satellite_loss(self, fringe_satellites, maneuvers = False):
        """
            This will find the equations that have been created by the active_loss_per_species, then lambdify the equations and save them separately. 

            This function is normally required for the OPUS model. 

            For the multi-species model, it will now store them in a dictionary with the species name as the key.

            Parameters:
                fringe_satellites (str): Fringe Satellite Name
        """

        fringe_satellite_items = [
            item for sublist in self.indicator_variables_list for item in sublist 
            if item.name == fringe_satellites or item.name.split('_')[0] == fringe_satellites
        ]

        # there should only be one item
        # if len(fringe_satellite_items) != 1:
        #     raise ValueError("There should only be one fringe satellite. Multiple found.")
        
        # get the index of the species
        species_index = self.species_names.index(fringe_satellites)

        # Get the index of collisions_per_species_altitude in the indicator variables
        collisions_altitude_index = self.indicator_variables.index("collisions_per_species_altitude")
        if isinstance(self.indicator_variables_list[collisions_altitude_index], list):
            fringe_satellite_items = self.indicator_variables_list[collisions_altitude_index][species_index].eqs
        else:
            fringe_satellite_items = self.indicator_variables_list[collisions_altitude_index].eqs

        simplified_eqs_collisions = sp.simplify(fringe_satellite_items)

        # next get the location of ca_man_struct
        if maneuvers:
            maneuvers_index = self.indicator_variables.index("ca_man_struct")
            if isinstance(self.indicator_variables_list[maneuvers_index], list):
                ca_man_struct_eqs = self.indicator_variables_list[maneuvers_index][species_index].eqs
            else:
                ca_man_struct_eqs = self.indicator_variables_list[maneuvers_index].eqs
            
            simpliified_eqa_cams = sp.simplify(ca_man_struct_eqs)

        # Save as part of a dictionary
        if hasattr(self, 'fringe_active_loss'):
            # Ensure the sub-dictionaries exist
            if 'collisions' not in self.fringe_active_loss:
                self.fringe_active_loss['collisions'] = {}
            if 'maneuvers' not in self.fringe_active_loss:
                self.fringe_active_loss['maneuvers'] = {}
            
            # Add to the dictionary
            self.fringe_active_loss['collisions'][fringe_satellites] = sp.lambdify(self.all_symbolic_vars, simplified_eqs_collisions, 'numpy')
            if maneuvers:
                self.fringe_active_loss['maneuvers'][fringe_satellites] = sp.lambdify(self.all_symbolic_vars, simpliified_eqa_cams, 'numpy')

        else:
            # Create the dictionary
            self.fringe_active_loss = {'collisions': {}, 'maneuvers': {}}
            self.fringe_active_loss['collisions'][fringe_satellites] = sp.lambdify(self.all_symbolic_vars, simplified_eqs_collisions, 'numpy')
            if maneuvers:
                self.fringe_active_loss['maneuvers'][fringe_satellites] = sp.lambdify(self.all_symbolic_vars, simpliified_eqa_cams, 'numpy')
                    
        return
    
    def calculate_umpy_for_opus(self, state_matrix):
        """
            Calculate the undispossed mass per year (UMPY) from the current state_matrix using indicator variables.
        """

        # if self.umpy_lambdified exists
        if not hasattr(self, 'umpy_lambdified'):
            # Get the index of umpy in list
            umpy_index = self.indicator_variables.index("umpy")

            # Use this index to get the indicator vars
            umpy_eqs = self.indicator_variables_list[umpy_index][0].eqs
            
            # Simplify and Lambdify the equations
            simplified_eqs = sp.simplify(umpy_eqs)
            self.umpy_lambdified = sp.lambdify(self.all_symbolic_vars, simplified_eqs, 'numpy')

        # Calculate the UMPY, if state_matix is a matrix, flatten 
        if len(state_matrix.shape) > 1:
            state_matrix = state_matrix.flatten()
            
        umpy = self.umpy_lambdified(*state_matrix)
        
        return umpy

    def initial_pop_and_launch(self, baseline=False, launch_file=None):
        """
           This function will determine which launch file to use. 
           Users must select on of the Space Environment Pathways (SEPs), see: https://www.researchgate.net/publication/385299836_Development_of_Reference_Scenarios_and_Supporting_Inputs_for_Space_Environment_Modeling

           There are seven possible launch scenarios:
                SEP1: No Future Launch 

                SEP 2: Continuing Current Behaviours 

                SEP 3 M: Space Winter (Medium Sustainability Effort) 

                SEP 3 H: Space Winter (High Sustainability Effort) 

                SEP 4: Strategic Rivalry 

                SEP 5 M: Commercial-driven Development (Medium Sustainability Effort) 

                SEP 5 H: Commercial-driven Development (High Sustainability Effort) 

                SEP 6 M: Intensive Space Demand (Medium Sustainability Effort) 

                SEP 6 H: Intensive Space Demand (High Sustainability Effort) 
        """

        if launch_file == 'adept':
            launch_file_path = os.path.join('pyssem', 'utils', 'launch', 'data', 'x0_launch_repeatlaunch_2018to2022_megaconstellationLaunches_Constellations.csv')
        else:
            launch_file_path = os.path.join('pyssem', 'utils', 'launch', 'data',f'ref_scen_{launch_file}.csv')
        
        # Check to see if the data folder exists, if not, create it
        if not os.path.exists(os.path.join('pyssem', 'utils', 'launch', 'data')):
            os.makedirs(os.path.join('pyssem', 'utils', 'launch', 'data'))

        if not os.path.exists(launch_file_path):
            file_id = '1O8EAyGhydH0Qj2alZEeEoj0dJLy7c5KE'
                    
            download_file_from_google_drive(file_id, launch_file_path)

            # Check to see if the file has been downloaded
            if os.path.exists(launch_file_path):
                filepath = launch_file_path
                print('File downloaded successfully.')
            else:
                print('Failed to download the file.')

        # Check to see if launch_file_path exists
        if os.path.exists(launch_file_path):
            if launch_file == 'adept':
                if os.path.exists(launch_file_path):
                    filepath = launch_file_path
                else:
                    print('As no file is provided. Downloading a launch file...:')
                    
                # Example usage: print the filepath to verify
                print("Filepath:", filepath)
                    
                [x0, FLM_steps] = ADEPT_traffic_model(self, filepath)
            else:
                [x0, FLM_steps] = SEP_traffic_model(self, launch_file_path)
        else:
            raise FileNotFoundError(f"Launch file {launch_file_path} does not exist. Please provide a valid launch file.")

        # Store as part of the class, as it is needed for the run_model()
        self.x0 = x0
        self.FLM_steps = FLM_steps

        # Export x0 to csv
        # x0.to_csv(os.path.join('pyssem', 'utils', 'launch', 'data', 'x0.csv'))

        if not baseline:
            self.future_launch_model(FLM_steps)
    
    def build_model(self):
        """
        Build the model for the simulation. This will convert the equations to lambda functions and run the simulation.

        This does not take any arguments, as the ScenarioProperties should now be fully configured. It will go through each species, launch, pmd, drag and collisions equations
        and add them shape them into a matrix of symbolic expressions. 

        :return: None
        """
        from .build_run_model_helpers import (
            process_species_terms, 
            process_collision_terms, 
            process_drag_and_density, 
            process_integrated_indicators
        )

        # Process species terms (launch, PMD, drag)
        self.full_lambda, self.full_Cdot_PMD, self.drag_term_upper, self.drag_term_cur = process_species_terms(self)
        
        # Process collision terms
        self.equations, self.collision_terms, self.full_coll_sink, self.full_coll_source = process_collision_terms(self)
        
        # Process drag and density
        self.full_drag, self.sym_drag = process_drag_and_density(self, self.drag_term_upper, self.drag_term_cur)
        
        # Add drag to equations if not time dependent density
        if not self.time_dep_density:
            self.equations += self.full_drag

        # Process integrated indicator variables
        self.num_integrated_indicator_vars, self.full_lambda = process_integrated_indicators(self)

        # Lambdify the equations to be used for Scipy integration
        if self.baseline:
            self.store_equations = self.equations
            self.equations = self.lambdify_equations()
        else:
            self.equations, self.full_lambda_flattened = self.lambdify_equations(), self.lambdify_launch()
            
        return

    def build_model_elliptical(self):
        """
        Build the model for the simulation. This will convert the equations to lambda functions and run the simulation.

        This does not take any arguments, as the ScenarioProperties should now be fully configured. It will go through each species, launch, pmd, drag and collisions equations
        and add them shape them into a matrix of symbolic expressions. 

        :return: None
        """
        t = sp.symbols('t')

        species_list = [species for group in self.species.values() for species in group]
        self.full_Cdot_PMD = sp.zeros(self.n_shells, self.species_length)
        self.full_lambda = []
        self.full_coll = sp.zeros(self.n_shells, self.species_length)
        self.drag_term_upper = sp.zeros(self.n_shells, self.species_length)
        self.drag_term_cur = sp.zeros(self.n_shells, self.species_length)

        # Equations are going to be a matrix of symbolic expressions
        # Each row corresponds to a shell, and each column corresponds to a species
        for i, species in enumerate(species_list):

            lambda_expr = species.launch_func(self.scen_times, self.HMid, species, self)
            self.full_lambda.append(lambda_expr)

            # Post mission Disposal
            Cdot_PMD = species.pmd_func(t, self.HMid, species, self)
            self.full_Cdot_PMD[:, i] = Cdot_PMD

            # Drag
            [upper_term, current_term] = species.drag_func(t, self.HMid, species, self)
            try:
                self.drag_term_upper[:, i] = upper_term
                self.drag_term_cur[:, i] = current_term
            except:
                continue
        
        # Collisions
        if self.elliptical:
            self.collision_terms = []   # flat list of SymbolicCollisionTerm objects
            # Initialize as SymPy Matrix objects for efficient matrix operations
            self.full_coll_sink = sp.zeros(self.n_shells, self.species_length)
            self.full_coll_source = sp.zeros(self.n_shells, self.species_length)

            for i in self.collision_pairs:
                # Accumulate global source/sink expressions using matrix addition
                self.full_coll_sink = self.full_coll_sink + i.eqs_sinks
                self.full_coll_source = self.full_coll_source + i.eqs_sources

                # Get indices of the two species from sym names
                s1_idx = self.species_names.index(i.species1.sym_name)
                s2_idx = self.species_names.index(i.species2.sym_name)

                # Create and store the symbolic collision term
                term = SymbolicCollisionTerm(
                    s1_idx=s1_idx,
                    s2_idx=s2_idx,
                    eqs_sources=i.eqs_sources,
                    eqs_sinks=i.eqs_sinks, 
                    fragment_spread_totals=i.fragment_spread_totals
                )

                self.collision_terms.append(term)

            self.equations = self.full_Cdot_PMD
        else:
            for i in self.collision_pairs:
                self.full_coll += i.eqs

            self.equations = sp.zeros(self.n_shells, self.species_length)      
            self.equations = self.full_Cdot_PMD + self.full_coll

        # Make Integrated Indicator Variables if passed
        if hasattr(self, 'integrated_indicator_var_list'):
            integrated_indicator_var_list = self.integrated_indicator_var_list
            for ind_var in integrated_indicator_var_list:
                if not ind_var.eqs:
                    ind_var = self.make_indicator_eqs(ind_var)

            self.num_integrated_indicator_vars = 0
            end_indicator_idxs = len(self.xdot_eqs)

            for ind_var in integrated_indicator_var_list:
                num_add_indicator_vars = len(ind_var.eqs)
                self.num_integrated_indicator_vars += num_add_indicator_vars

                start_indicator_idxs = end_indicator_idxs + 1
                end_indicator_idxs = start_indicator_idxs + num_add_indicator_vars - 1
                ind_var.indicator_idxs = list(range(start_indicator_idxs, end_indicator_idxs + 1))

                self.xdot_eqs = sp.Matrix.vstack(self.xdot_eqs, sp.Matrix(ind_var.eqs))

            if not self.sym_lambda:
                indicator_pad = [lambda x, t: 0] * self.num_integrated_indicator_vars
                self.full_lambda.extend(indicator_pad)

        # Non Integrated Indicator Variables should already be compiled - so just used in run_model()
                
        # Dont add drag if time dependent density, this will be added during integration due to time dependent density
        if self.time_dep_density:
            self.full_drag = self.drag_term_upper + self.drag_term_cur

        # Lambdify the equations to be used for Scipy integration
        # collisions_flattened = [self.full_coll[i, j] for j in range(self.full_coll.cols) for i in range(self.full_coll.rows)]
        # self.coll_eqs_lambd = [sp.lambdify(self.all_symbolic_vars, eq, 'numpy') for eq in collisions_flattened]

        ## from old run model 

        # This should change location, but first make the fragments spread distribution
        for term in self.collision_terms:
            # === 1. Sum over SMA × ECC for each (shell, mass) bin ===
            totals = term.fragment_spread_totals.sum(axis=(2, 3), keepdims=True)  # shape: (shell, mass, 1, 1)

            # === 2. Normalize safely using np.where (broadcasting-friendly) ===
            with np.errstate(invalid='ignore', divide='ignore'):
                spread_distribution = np.where(
                    totals > 0,
                    term.fragment_spread_totals / totals,
                    0.0
                )

            # === 3. Store for later use ===
            term.spread_distribution = spread_distribution

            if np.sum(spread_distribution) == 0 and np.sum(totals) != 0:
                print(f"Warning: No fragments produced for term {term.name}. Check your collision parameters.")

        # === 1. Setup ===
        flat_vars = self.all_symbolic_vars
        self.n_sma_bins, self.species_length, self.n_ecc_bins = self.x0.shape
        self.n_alt_shells = self.n_shells # remember the shells are in altitude

        # === 2. Lambdify each collision term’s eqs_sources ===
        for term in self.collision_terms:
            term.lambdified_sources = sp.lambdify(flat_vars, term.eqs_sources, modules="numpy")
            term.lambdified_sinks = sp.lambdify(flat_vars, term.eqs_sinks, modules="numpy")

        # === 3. lambdify the pmd equations
        # Finally lambdify the equations for integration, this will just be pmd
        self.full_Cdot_PMD = [sp.lambdify(flat_vars, eq, 'numpy') for eq in self.full_Cdot_PMD]

        #  Map species index to mass bin index, only for debris
        self.species_to_mass_bin = {
            i: j for j, (i, name) in enumerate(
                [(i, name) for i, name in enumerate(self.species_names) if name.startswith("N")]
            )
        }

        # create a boolean list that is the same length as species, depending on whether they are active or not
        self.active_species_bool = []
        for species_group in self.species.values():
            for species in species_group:
                self.active_species_bool.append(species.drag_effected)

        # get a list of all species for pmd 
        self.all_species_list = [species for category in self.species.values() for species in category]

        binE_ecc = self.eccentricity_bins
        binE_ecc = np.sort(binE_ecc)
        self.binE_ecc_mid_point = (binE_ecc[:-1] + binE_ecc[1:]) / 2
        self.Δa      = self.sma_HMid_km[1] - self.sma_HMid_km[0]
        self.Δe      = self.eccentricity_bins[1] - self.eccentricity_bins[0]

        self.adot_all_species = []
        self.edot_all_species = []

        bstar_vals = []
        for species_group in self.species.values():
            for species in species_group:
                bstar_vals.append(species.bstar)
        
        for bstar in bstar_vals:
            # now we need to propagate using the dynamical equations
            param = {
                'req': 6378.136, 
                'mu': 398600.0, # should already be defined
                'Bstar': bstar, # 2.2000e-08, # 2.2 * ((2.687936011/1e3)**2/ 1783),  # bstar = cd * ((radius/1e3)**2/ mass) 0.5, 148
                'j2': 1082.63e-6
            }

            # Calculate da/dt and de/dt at each point
            adot = np.zeros((self.n_sma_bins, self.n_ecc_bins))
            edot = np.zeros((self.n_sma_bins, self.n_ecc_bins))

            for sma in range(self.n_sma_bins):
                a_val = self.sma_HMid_km[sma]
                for ecc in range(self.n_ecc_bins):
                    e_val = self.binE_ecc_mid_point[ecc]
                    adot[sma, ecc] = get_dadt(a_val, e_val, param) * years 
                    edot[sma, ecc] = get_dedt(a_val, e_val, param) * years

            self.adot_all_species.append(adot)
            self.edot_all_species.append(edot)

        self.full_lambda_flattened = self.lambdify_launch_elliptical()
            
        return

    def build_sym_model(self):
        """
        Build the model for the simulation. This will convert the equations to lambda functions and run the simulation.

        This does not take any arguments, as the ScenarioProperties should now be fully configured. It will go through each species, launch, pmd, drag and collisions equations
        and add them shape them into a matrix of symbolic expressions. 

        :return: None
        """
        t = sp.symbols('t')

        species_list = [species for group in self.species.values() for species in group]
        self.full_Cdot_PMD = sp.zeros(self.n_shells, self.species_length)
        # self.full_lambda = []
        self.full_lambda = sp.zeros(self.n_shells, self.species_length)
        self.full_coll = sp.zeros(self.n_shells, self.species_length)
        self.drag_term_upper = sp.zeros(self.n_shells, self.species_length)
        self.drag_term_cur = sp.zeros(self.n_shells, self.species_length)
        self.full_control = sp.zeros(self.n_shells, self.species_length)

        # Equations are going to be a matrix of symbolic expressions
        # Each row corresponds to a shell, and each column corresponds to a species
        for i, species in enumerate(species_list):

            # lambda_expr = species.launch_func(self.scen_times, self.HMid, species, self)
            # self.full_lambda.append(lambda_expr)
            lambda_expr = species.launch_func(t, self.HMid, species, self)
            self.full_lambda[:, i] = lambda_expr

            # Post mission Disposal
            Cdot_PMD = species.pmd_func(t, self.HMid, species, self)
            self.full_Cdot_PMD[:, i] = Cdot_PMD

            # Control
            U = species.control_func(t, self.HMid, species, self)
            self.full_control[:, i] = U

            # Drag
            [upper_term, current_term] = species.drag_func(t, self.HMid, species, self)
            try:
                self.drag_term_upper[:, i] = upper_term
                self.drag_term_cur[:, i] = current_term
            except:
                continue
        
        # Collisions
        for i in self.collision_pairs:
            self.full_coll += i.eqs

        self.equations = sp.zeros(self.n_shells, self.species_length)      
        # self.equations = self.full_Cdot_PMD + self.full_coll
        self.equations = self.full_Cdot_PMD + self.full_coll + self.full_lambda + self.full_control

        # Recalculate objects based on density, as this is time varying 
        if not self.time_dep_density: 
            # Take the shell altitudes, this will be n_shells + 1
            rho = self.density_model(0, self.R0_km, self.species, self)
            rho_reshape = rho.reshape(-1, 1) # Convert to column vector
            rho_mat = np.tile(rho_reshape, (1, self.species_length)) 
            rho_mat = sp.Matrix(rho_mat)
            
            # Second to last row
            upper_rho = rho_mat[1:, :]
            
            # First to penultimate row (mimics rho_mat(1:end-1, :))
            current_rho = rho_mat[:-1, :]

            drag_upper_with_density = self.drag_term_upper.multiply_elementwise(upper_rho)
            drag_cur_with_density = self.drag_term_cur.multiply_elementwise(current_rho)
            self.full_drag = drag_upper_with_density + drag_cur_with_density
            self.equations += self.full_drag
            self.sym_drag = True 

        # Make Integrated Indicator Variables if passed
        if hasattr(self, 'integrated_indicator_var_list'):
            integrated_indicator_var_list = self.integrated_indicator_var_list
            for ind_var in integrated_indicator_var_list:
                if not ind_var.eqs:
                    ind_var = self.make_indicator_eqs(ind_var)

            self.num_integrated_indicator_vars = 0
            end_indicator_idxs = len(self.xdot_eqs)

            for ind_var in integrated_indicator_var_list:
                num_add_indicator_vars = len(ind_var.eqs)
                self.num_integrated_indicator_vars += num_add_indicator_vars

                start_indicator_idxs = end_indicator_idxs + 1
                end_indicator_idxs = start_indicator_idxs + num_add_indicator_vars - 1
                ind_var.indicator_idxs = list(range(start_indicator_idxs, end_indicator_idxs + 1))

                self.xdot_eqs = sp.Matrix.vstack(self.xdot_eqs, sp.Matrix(ind_var.eqs))

            if not self.sym_lambda:
                indicator_pad = [lambda x, t: 0] * self.num_integrated_indicator_vars
                self.full_lambda.extend(indicator_pad)

        # Non Integrated Indicator Variables should already be compiled - so just used in run_model()
                
        # Dont add drag if time dependent density, this will be added during integration due to time dependent density
        if self.time_dep_density:
            self.full_drag = self.drag_term_upper + self.drag_term_cur

        # Lambdify the equations to be used for Scipy integration
        # collisions_flattened = [self.full_coll[i, j] for j in range(self.full_coll.cols) for i in range(self.full_coll.rows)]
        # self.coll_eqs_lambd = [sp.lambdify(self.all_symbolic_vars, eq, 'numpy') for eq in collisions_flattened]

        # self.equations, self.full_lambda_flattened = self.lambdify_equations(), self.lambdify_launch()       

        return
    
    def lambdify_equations(self):
        """
            Convert the Sympy symbolic equations to lambda functions, this allows for a quicker integration for SciPy.

            Returns: equations, full_lambda_flattened
        """

        equations_flattened = [self.equations[i, j] for j in range(self.equations.cols) for i in range(self.equations.rows)]

        # Convert the equations to lambda functions
        if self.parallel_processing:
            equations = parallel_lambdify(equations_flattened, self.all_symbolic_vars)
        else:
            equations = [sp.lambdify(self.all_symbolic_vars, eq, 'numpy') for eq in equations_flattened]

        return equations
    
    def sma_ecc_mat_to_altitude_mat(self, population_matrix_sma_ecc):
        """
        Convert (sma, species, ecc) -> (alt, species), zeroing cells whose perigee altitude < 150 km.
        population_matrix_sma_ecc shape: (n_sma_bins, n_species, n_ecc_bins)
        time_in_shell shape:              (n_alt_shells, n_ecc_bins, n_sma_bins)
        """
        import numpy as np

        n_sma, n_species, n_ecc = population_matrix_sma_ecc.shape
        assert n_sma == self.n_sma_bins and n_species == self.species_length and n_ecc == self.n_ecc_bins

        # --- Midpoints (fallback to scenario_properties if attributes live there) ---
        try:
            ecc_mid = np.asarray(self.binE_ecc_mid_point, dtype=float)   # (n_ecc,)
            sma_mid = np.asarray(self.sma_HMid_km, dtype=float)          # (n_sma,)
        except AttributeError:
            ecc_mid = np.asarray(self.scenario_properties.binE_ecc_mid_point, dtype=float)
            sma_mid = np.asarray(self.scenario_properties.sma_HMid_km, dtype=float)

        # --- Perigee filter: keep only a(1-e) > R_earth + 150 km ---
        R_earth_km = getattr(
            self, "R_earth_km",
            getattr(getattr(self, "scenario_properties", self), "R_earth_km", 6378.137)
        )
        perigee_altitude_threshold_km = 150.0

        # Grid of (a,e) to compute r_p = a(1-e)
        A_km, E = np.meshgrid(sma_mid, ecc_mid, indexing="ij")      # both (n_sma, n_ecc)
        rp_km = A_km * (1.0 - E)
        keep_mask = rp_km > (R_earth_km + perigee_altitude_threshold_km)  # True => keep

        # Zero out decaying cells across all species
        pop_filtered = population_matrix_sma_ecc * keep_mask[:, None, :]  # (n_sma, n_species, n_ecc)

        # --- Map to altitude via time-in-shell weights ---
        # time_in_shell: (alt, ecc, sma); pop_filtered: (sma, species, ecc)
        # Result: (alt, species)
        effective_altitude = np.einsum("aes, spe -> ap", self.time_in_shell, pop_filtered, optimize=True)

        self.effective_altitude_matrix = effective_altitude
        return effective_altitude
    
    def population_rhs(self, t, x_flat, launch_funcs, n_sma_bins, n_species, n_ecc_bins, n_alt_shells,
                      species_to_mass_bin, years, adot_all_species, edot_all_species, Δa, Δe,
                      drag_affected_bool, all_species_list, progress_bar=True, opus=False):

        # dt = years * (t - self.t_0)
        # self.t_0 = t
        if self.progress_bar is not None and progress_bar:
            self.progress_bar.update(t - self.progress_bar.n)
        #############################
        # Reshape the population (3d) into sma, species, ecc
        #############################
        x_matrix = x_flat.reshape((n_sma_bins, n_species, n_ecc_bins))  # shape: (sma_shells, species, ecc)
        time_in_shell = self.time_in_shell  # shape: (alt_shells, sma_shells, ecc)

        #############################
        # We need to loop over each species, then for each sma and ecc pairing, calculate the number of objects in each altitude bin. 
        #  This is the effective_altitude_matrix, as the population is essentially split across the shells based on their time in shell.
        # Secondly, keep track of which a e bins, for each species, are contributing to each shell. Used in the sink equations. (normalised_species_distribution_in_sma_e_space)
        #############################
        # IMPORTANT: Use self.n_shells (altitude shells) for collision calculations, not n_alt_shells
        n_collision_shells = self.n_shells  # This is the number of altitude shells for collisions
        self.effective_altitude_matrix = np.zeros((n_collision_shells, n_species))
        normalised_species_distribution_in_sma_e_space = np.zeros((n_collision_shells, n_species, n_sma_bins, n_ecc_bins))
        # for each species, in each shell, trying to find the ae that contribute to those bins. 
        try:
            for species in range(n_species):
                for alt_shell in range(n_collision_shells):
                    n_effective = 0
                    for sma in range(n_sma_bins):
                        for ecc in range(n_ecc_bins):
                            tis = time_in_shell[alt_shell, ecc, sma]
                            n_pop = x_matrix[sma, species, ecc]
                            n_effective_a_e = n_pop * tis
                            n_effective = n_effective + n_effective_a_e
                            normalised_species_distribution_in_sma_e_space[alt_shell, species, sma, ecc] = n_effective_a_e

                    # Avoid division by zero and numerical instability
                    if n_effective > 1e-10:  # Only normalize if population is significant
                        normalised_species_distribution_in_sma_e_space[alt_shell, species, :, :] = ( normalised_species_distribution_in_sma_e_space[alt_shell, species, :, :] / n_effective )
                    else:
                        # If population is too small, set distribution to zero to avoid numerical issues
                        normalised_species_distribution_in_sma_e_space[alt_shell, species, :, :] = 0
                    
                    # convert any remaining nans to 0
                    normalised_species_distribution_in_sma_e_space[alt_shell, species, :, :] = np.nan_to_num(normalised_species_distribution_in_sma_e_space[alt_shell, species, :, :])
                    # Ensure effective population doesn't become too small to avoid numerical issues
                    self.effective_altitude_matrix[alt_shell, species] = max(n_effective, 1e-10)
        except Exception as e:
            print(f"Error in calculating effective altitude matrix: {e}")
            raise ValueError("The population matrix is not defined correctly. Please check your population matrix.")
        
        total_dNdt_alt = np.zeros((n_collision_shells, n_species))
        total_dNdt_sma_ecc_sources = np.zeros((n_sma_bins, n_species, n_ecc_bins))


        # # #############################
        # # # Our population (x_matrix) is now in the form of altitude and species, which is now for the collision equations.
        # # # #############################    
        x_flat_ordered = self.effective_altitude_matrix.flatten()
        # Ensure no negative or extremely small values that could cause numerical issues
        x_flat_ordered = np.maximum(x_flat_ordered, 1e-10)
        
        # collision pair in altitude space 
        for term in self.collision_terms:
            dNdt_term = term.lambdified_sources(*x_flat_ordered)
            total_dNdt_alt = np.array(dNdt_term, dtype=float) # n_collision_shells x n_species

            # multiply the growth rate for each species by the distribution of that species in a,e space
            for shell in range(n_collision_shells):
                for species in range(n_species):
                    # Get the mass bin index (skip if not a debris species)
                    mass_bin = species_to_mass_bin.get(species, None)
                    if mass_bin is None:
                        # Add this slice to total_dNdt_sma_ecc as zeros - as no growth fragments
                        continue

                    sma_ecc_distribution = term.spread_distribution[shell, mass_bin, :, :] # this should be to equal to on
                    species_frag = total_dNdt_alt[shell, species] # get the column of the debris species
                    if np.sum(sma_ecc_distribution) == 0 and np.sum(species_frag) != 0:
                        print("fragments made but no distribution in sma_ecc space")
                    frag_spread_sma_ecc = species_frag * sma_ecc_distribution
                    total_dNdt_sma_ecc_sources[:, species, :] = total_dNdt_sma_ecc_sources[:, species, :] + frag_spread_sma_ecc

        #############################
        # Now we need to calculate the sink equations, which are the same as the source equations
        # but multiplied by the time in shell.
        #############################
        dNdt_sink_sma_ecc = np.zeros((n_sma_bins, n_species, n_ecc_bins)) 
        for term in self.collision_terms: # for each species pair
            dNdt_term = term.lambdified_sinks(*x_flat_ordered) # n_shells x n_species
            
            for species in range(n_species): # for each species essentially find where the fragments came from (using effective pop)
                for shell in range(n_collision_shells):
                    frag = dNdt_term[shell, species]
                    norm_a_e = normalised_species_distribution_in_sma_e_space[shell, species, :, :]
                    frag_sink_sma_ecc = frag * norm_a_e
                    dNdt_sink_sma_ecc[:, species, :] = dNdt_sink_sma_ecc[:, species, :] + frag_sink_sma_ecc
                    # if frag_sink_sma_ecc has any nans stop
                    if np.isnan(dNdt_sink_sma_ecc).any():
                        # raise ValueError(f"NaN found in dNdt_sink_sma_ecc for species {species} at shell {shell}. Check your collision equations.")
                        # convert nans to 0s
                        dNdt_sink_sma_ecc[np.isnan(dNdt_sink_sma_ecc)] = 0
                        print(f"NaN found in dNdt_sink_sma_ecc for species {species} at shell {shell}. Check your collision equations.")
                        
        output = total_dNdt_sma_ecc_sources + dNdt_sink_sma_ecc

        # so we no have the change of the points, we need to multiply each species sma and ecc by this matrix of change
        # Loop over species and compute finite-difference transport using rates (no dt)
        dN_all_species = np.zeros_like(x_matrix) 
        for species in range(n_species):
            # Only apply to species that are not drag affected
            if drag_affected_bool[species] is False:
                continue 

            adot = adot_all_species[species]
            edot = edot_all_species[species]

            N_sma_ecc = x_matrix[:, species, :]
            dN = np.zeros_like(N_sma_ecc)

            for sma in range(n_sma_bins - 1, -1, -1):
                for ecc in range(n_ecc_bins - 1, -1, -1):
                    Nrc = N_sma_ecc[sma, ecc]
                    out_a = Nrc * adot[sma, ecc] / Δa #* dt
                    out_e = Nrc * edot[sma, ecc] / Δe #* dt

                    total_out = out_a + out_e
                    if abs(total_out) > Nrc and Nrc > 0:
                        factor = Nrc / abs(total_out)
                        out_a *= factor
                        out_e *= factor
                    elif Nrc == 0:
                        out_a = 0
                        out_e = 0

                    dN[sma, ecc] += out_a + out_e
                    if sma > 0: dN[sma - 1, ecc] -= out_a
                    if ecc > 0: dN[sma, ecc - 1] -= out_e

            dN_all_species[:, species, :] = dN
            
        self.t_0 = t # update global variable 
        dN_all_species = dN_all_species + output

        # #############################
        # # Post Mission Disposal of Existing Population, this should be from the circular population of x_flat
        # #############################

        # First loop through the species and do their sinks
        if not opus:
            pmd = np.zeros_like(dN_all_species)
            for species in range(n_species):
                # remove the total number of satellites based on deltat
                if all_species_list[species].active == True:
                    for sma in range(n_sma_bins):
                        for ecc in range(n_ecc_bins):
                            pmd[sma, species, ecc] -= (1/ all_species_list[species].deltat) * x_matrix[sma, species, ecc]

                # Then gain the number of derelicts based on deltat
                if not all_species_list[species].active:
                    if all_species_list[species].pmd_linked_species:
                        linked_sym = all_species_list[species].pmd_linked_species[0].sym_name
                        linked_idx = next(i for i, sp in enumerate(all_species_list)
                                        if sp.sym_name == linked_sym)

                        Pm      = all_species_list[linked_idx].Pm
                        dt_link = all_species_list[linked_idx].deltat
                        fail_rate = (1.0 - Pm) / dt_link

                        for sma in range(n_sma_bins):
                            for ecc in range(n_ecc_bins):
                                pop_linked = x_matrix[sma, linked_idx, ecc]
                                pmd[sma, species, ecc] += fail_rate * pop_linked

            dN_all_species += pmd
             
        ############################
        # Add the change in population due to launches
        ############################    
        if launch_funcs is not None and (self.baseline is False or opus is True):
            for sma in range(n_sma_bins):
                for species in range(n_species):
                    for ecc in range(n_ecc_bins):
                        func = launch_funcs[sma, species, ecc]
                        if func is not None:
                            try:
                                launch = func(t)
                                dN_all_species[sma, species, ecc] += launch
                            except Exception as e:
                                raise RuntimeError(
                                    f"Failed evaluating launch_func at [sma={sma}, species={species}, ecc={ecc}]: {e}"
                                )

        
        # print(f"Amount removed due to PMD: {np.sum(val)} Amount added due to launches: {np.sum(launch_rates)}")
        # print(t)
        return dN_all_species.flatten()

    def run_model_elliptical(self):
        """
        For each species, integrate the equations of population change for each shell and species.

        The starting point will be, x0, the initial population.

        The launch rate will be first calculated at time t, then the change of population in that species will be calculated using the ODEs. 

        :return: None
        """
        from .build_run_model_helpers import prepare_launch_functions
        
        print("Preparing equations for integration (Lambdafying) ...")
        
        # Initial Population
        x0 = self.x0.T.values.flatten()

        # Prepare launch functions (common for both cases)
        launch_rate_functions = prepare_launch_functions(self)

        if self.time_dep_density:
            # Drag equations will have to be lamdified separately as they will not be part of equations_flattened
            drag_upper_flattened = [self.drag_term_upper[i, j] for j in range(self.drag_term_upper.cols) for i in range(self.drag_term_upper.rows)]
            drag_current_flattened = [self.drag_term_cur[i, j] for j in range(self.drag_term_cur.cols) for i in range(self.drag_term_cur.rows)]

            self.drag_upper_lamd = [sp.lambdify(self.all_symbolic_vars, eq, 'numpy') for eq in drag_upper_flattened]
            self.drag_cur_lamd = [sp.lambdify(self.all_symbolic_vars, eq, 'numpy') for eq in drag_current_flattened]

            # Set up time varying density 
            self.density_data = preload_density_data(os.path.join('pyssem', 'utils', 'drag', 'dens_highvar_2000_dens_highvar_2000_lookup.json'))
            
            # Get available dates from density data to understand the data range
            available_dates = list(self.density_data.keys())
            print(f"Available density data dates: {available_dates[:5]}...")  # Show first 5 dates
            
            # Use only the available dates from the density data for date mapping
            # This ensures we don't try to access dates that don't exist in the data
            available_dates = sorted(self.density_data.keys())
            self.date_mapping = available_dates
            
            # This will change when jb2008 is updated
            available_altitudes = list(map(int, list(self.density_data['2020-03'].keys())))
            available_altitudes.sort()

            self.nearest_altitude_mapping = precompute_nearest_altitudes(available_altitudes)

            self.prev_t = -1  # Initialize to an invalid time
            self.prev_rho = None

            # Set up progress bar
            self.progress_bar = tqdm(total=self.scen_times[-1] - self.scen_times[0], desc="Integrating Equations (Time-varying Density)", unit="year")
            
            # Integrate with time-varying density
            output = solve_ivp(self.population_shell_time_varying_density, [self.scen_times[0], self.scen_times[-1]], x0,
                            args=(launch_rate_functions, self.equations),
                            t_eval=self.scen_times, method=self.integrator)
            
            # Clean up
            self.drag_upper_lamd = None
            self.drag_cur_lamd = None
            self.progress_bar.close()
            self.progress_bar = None

        else:    
            # Set up progress bar
            self.progress_bar = tqdm(total=self.scen_times[-1] - self.scen_times[0], desc="Integrating Equations", unit="year")
            
            # Integrate with constant density
            output = solve_ivp(self.population_shell, [self.scen_times[0], self.scen_times[-1]], x0,
                            args=(launch_rate_functions, self.equations),
                            t_eval=self.scen_times, method=self.integrator)
            
            # Clean up
            self.progress_bar.close()
            self.progress_bar = None

        # Check integration success
        if output.success:
            print(f"Model run completed successfully.")
        else:
            print(f"Model run failed: {output.message}")

        self.output = output

        # Evaluate indicator variables
        if hasattr(self, 'indicator_variables_list'):
            print("Evaluating post-processed indicator variables...")
            self.indicator_results['indicators'] = {}

            for i in self.indicator_variables_list:
                for indicator_var in i:
                    try:
                        simplified_eqs = sp.simplify(indicator_var.eqs)
                        indicator_fun = sp.lambdify(self.all_symbolic_vars, simplified_eqs, 'numpy')
                        evaluated_indicator_dict = {}

                        # Iterate over states (rows in y) and corresponding time steps (t)
                        for state, t in zip(self.output.y.T, self.output.t):
                            # Evaluate the indicator function for the current state
                            evaluated_value = indicator_fun(*state)
                            # Store the result in the dictionary with the corresponding time step
                            evaluated_indicator_dict[t] = evaluated_value

                        # Store the results for this indicator in the results dictionary
                        self.indicator_results['indicators'][indicator_var.name] = evaluated_indicator_dict
                    except Exception:
                        print(f"Cannot make indicator for {indicator_var}")
                        print(Exception)

        return 
    
    def make_rate_interpolator(self, times, rates, method="pchip", extrap="hold", smooth=None, values='counts'):
        """
        times: 1D array of scenario times (must be increasing)
        rates: 1D array of launch rates (may contain NaN/inf)
        method: "pchip" (shape-preserving), "akima" (less ringing), "linear", "spline" (smoothed cubic)
        extrap: "hold" (constant at ends), "zero" (0 outside), or "extrapolate"
        smooth: smoothing factor for "spline" (larger -> smoother)
        """
        t = np.asarray(times, float)
        y = np.asarray(rates, float)
        y = np.nan_to_num(y, nan=0.0, posinf=0.0, neginf=0.0)

        # sort + dedupe times (average duplicates)
        order = np.argsort(t)
        t, y = t[order], y[order]
        ut, inv = np.unique(t, return_inverse=True)
        if len(ut) < len(t):
            y = np.bincount(inv, weights=y) / np.bincount(inv)
            t = ut

        n = len(t)
        if n == 0:
            return lambda tt: np.zeros_like(np.asarray(tt, float))
        if n == 1:
            c = float(max(y[0], 0.0))
            if extrap == "zero":
                return lambda tt, t0=t[0], c=c: np.where(np.asarray(tt) == t0, c, 0.0)
            elif extrap == "hold":
                return lambda tt, c=c: np.asarray(tt, float)*0 + c
            else:
                return lambda tt, c=c: np.asarray(tt, float)*0 + c

        # choose interpolator
        if method == "pchip":
            base = PchipInterpolator(t, y, extrapolate=(extrap == "extrapolate"))
            def _f(tt, base=base, t0=t[0], tn=t[-1], y0=y[0], yn=y[-1]):
                tt = np.asarray(tt, float)
                out = base(tt)
                if extrap == "zero":
                    out = np.where((tt < t0) | (tt > tn), 0.0, out)
                elif extrap == "hold":
                    out = np.where(tt < t0, y0, out)
                    out = np.where(tt > tn, yn, out)
                return np.maximum(out, 0.0)   # clamp tiny negatives from numerics
            return _f

        if method == "akima":
            base = Akima1DInterpolator(t, y)
            def _f(tt, base=base, t0=t[0], tn=t[-1], y0=y[0], yn=y[-1]):
                tt = np.asarray(tt, float)
                out = base(tt)
                if extrap == "zero":
                    out = np.where((tt < t0) | (tt > tn), 0.0, out)
                elif extrap == "hold":
                    out = np.where(tt < t0, y0, out)
                    out = np.where(tt > tn, yn, out)
                return np.maximum(out, 0.0)
            return _f

        if method == "linear":
            base = interp1d(t, y, kind="linear", bounds_error=False,
                            fill_value=(y[0], y[-1]) if extrap == "hold" else 0.0, assume_sorted=True)
            return lambda tt, base=base: np.maximum(base(tt), 0.0)
        t = np.asarray(times, float)
        y = np.asarray(rates, float)
        y = np.nan_to_num(y, nan=0.0, posinf=0.0, neginf=0.0)

        # sort + dedupe
        order = np.argsort(t)
        t, y = t[order], y[order]
        ut, inv = np.unique(t, return_inverse=True)
        if len(ut) < len(t):
            y = np.bincount(inv, weights=y) / np.bincount(inv)
            t = ut

        n = len(t)
        if n == 0:
            return lambda tt: np.zeros_like(np.asarray(tt, float))
        if n == 1:
            c = float(max(y[0], 0.0))
            if extrap == "zero":
                return lambda tt, t0=t[0], c=c: np.where(np.asarray(tt) == t0, c, 0.0)
            elif extrap == "hold":
                return lambda tt, c=c: np.asarray(tt, float)*0 + c
            else:
                return lambda tt, c=c: np.asarray(tt, float)*0 + c
            
        """
        ... (your existing docstring)
        Extra:
        - method="bspline" uses scipy.make_interp_spline
        - k: spline order (1..5), default 3
        """
        import numpy as np
        t = np.asarray(times, float)
        y = np.asarray(rates, float)
        y = np.nan_to_num(y, nan=0.0, posinf=0.0, neginf=0.0)

        # sort + dedupe
        order = np.argsort(t)
        t, y = t[order], y[order]
        ut, inv = np.unique(t, return_inverse=True)
        if len(ut) < len(t):
            y = np.bincount(inv, weights=y) / np.bincount(inv)
            t = ut

        n = len(t)
        if n == 0:
            return lambda tt: np.zeros_like(np.asarray(tt, float))
        if n == 1:
            c = float(max(y[0], 0.0))
            if extrap == "zero":
                return lambda tt, t0=t[0], c=c: np.where(np.asarray(tt) == t0, c, 0.0)
            elif extrap == "hold":
                return lambda tt, c=c: np.asarray(tt, float)*0 + c
            else:
                return lambda tt, c=c: np.asarray(tt, float)*0 + c

        # === NEW: B-spline via make_interp_spline ===
        if method == "bspline":
            kk = int(k) if k is not None else 3
            kk = max(1, min(5, kk))

            # If counts, fit on interval midpoints with rates = counts / dt
            if values == "counts":
                if len(t) != len(y) + 1:
                    raise ValueError("For method='bspline' with values='counts', 'times' must be interval EDGES (len = len(counts)+1).")
                dt = np.diff(t)
                t_fit = 0.5 * (t[:-1] + t[1:])          # midpoints
                y_fit = y / dt                           # rates
            else:
                t_fit, y_fit = t, y

            # Natural end conditions to reduce end ringing; set extrapolate only if requested
            base = make_interp_spline(t_fit, y_fit, k=kk, bc_type="natural",
                                    extrapolate=(extrap == "extrapolate"))

            t0, tn = t_fit[0], t_fit[-1]
            y0, yn = float(y_fit[0]), float(y_fit[-1])

            def _f(tt, base=base, t0=t0, tn=tn, y0=y0, yn=yn):
                tt = np.asarray(tt, float)
                out = base(tt)
                if extrap == "zero":
                    out = np.where((tt < t0) | (tt > tn), 0.0, out)
                elif extrap == "hold":
                    out = np.where(tt < t0, y0, out)
                    out = np.where(tt > tn, yn, out)
                return np.maximum(out, 0.0)  # clamp tiny negatives
            return _f
         # ---- NEW: counts -> piecewise-constant rates ----
        if values == "counts":
            # times are interval edges: y[k] is count in [t[k], t[k+1])
            if n < 2:
                raise ValueError("values='counts' requires at least 2 time edges.")
            dt = np.diff(t)                    # length n-1
            r = (y[:-1] / dt)                  # rates in each interval
            t_edges = t                        # keep full edges for search
            # build ZOH over intervals
            def _f_counts(tt, t_edges=t_edges, r=r):
                tt = np.asarray(tt, float)
                k = np.searchsorted(t_edges, tt, side='right') - 1  # interval index
                k = np.clip(k, 0, len(r)-1)
                out = r[k]
                if extrap == "zero":
                    out = np.where((tt < t_edges[0]) | (tt >= t_edges[-1]), 0.0, out)
                elif extrap == "hold":
                    left = (tt < t_edges[0])
                    right = (tt >= t_edges[-1])
                    out = np.where(left, r[0], out)
                    out = np.where(right, r[-1], out)
                return np.maximum(out, 0.0)
            return _f_counts

        # ---- NEW: ZOH (previous) for provided rates ----
        if method == "zoh":
            t0, tn = t[0], t[-1]
            y0, yn = y[0], y[-1]
            def _f(tt, t=t, y=y, t0=t0, tn=tn, y0=y0, yn=yn):
                tt = np.asarray(tt, float)
                k = np.searchsorted(t, tt, side='right') - 1
                k = np.clip(k, 0, len(y)-1)
                out = y[k]
                if extrap == "zero":
                    out = np.where((tt < t0) | (tt > tn), 0.0, out)
                elif extrap == "hold":
                    out = np.where(tt < t0, y0, out)
                    out = np.where(tt > tn, yn, out)
                return np.maximum(out, 0.0)
            return _f

        if method == "spline":
            s = 0.0 if smooth is None else float(smooth)
            # ext=3 -> return 0 outside; override below if "hold"
            spl = UnivariateSpline(t, y, k=3, s=s, ext=3)
            if extrap == "hold":
                def _f(tt, spl=spl, t0=t[0], tn=t[-1], y0=y[0], yn=y[-1]):
                    tt = np.asarray(tt, float)
                    out = spl(tt)
                    out = np.where(tt < t0, y0, out)
                    out = np.where(tt > tn, yn, out)
                    return np.maximum(out, 0.0)
                return _f
            return lambda tt, spl=spl: np.maximum(spl(tt), 0.0)

        # default fallback
        base = interp1d(t, y, kind="linear", bounds_error=False, fill_value=0.0, assume_sorted=True)
        return lambda tt, base=base: np.maximum(base(tt), 0.0)
    
    def _zero_padded_spline(self, x, y, bc_type="natural"):
                """
                Build a spline f(t) that returns 0 outside [x[0], x[-1]].
                Handles short series by reducing k automatically.
                Dedups x by averaging y at duplicate times.
                """
                x = np.asarray(x, float)
                y = np.asarray(y, float)

                # sort & dedup x, average y on duplicates
                order = np.argsort(x)
                x = x[order]
                y = y[order]
                xu, inv = np.unique(x, return_inverse=True)
                if xu.size != x.size:
                    y_agg = np.zeros_like(xu, dtype=float)
                    counts = np.zeros_like(xu, dtype=float)
                    np.add.at(y_agg, inv, y)
                    np.add.at(counts, inv, 1.0)
                    y = y_agg / counts
                    x = xu

                # choose spline degree
                k = int(min(3, max(1, len(x) - 1)))
                if len(x) == 1:
                    # constant inside the single support point
                    v = float(y[0])
                    t0 = t1 = float(x[0])
                    def f(tt):
                        tt = np.asarray(tt, float)
                        out = np.zeros_like(tt, float)
                        mask = (tt == t0)  # only defined at that point
                        out[mask] = v
                        return out
                    return f, t0, t1

                spl = make_interp_spline(x, y, k=k, bc_type=bc_type)
                t0, t1 = float(x[0]), float(x[-1])

                def f(tt):
                    tt = np.asarray(tt, float)
                    out = np.zeros_like(tt, float)
                    mask = (tt >= t0) & (tt <= t1)
                    if np.any(mask):
                        out[mask] = spl(tt[mask])
                    return out

                return f, t0, t1
    
    def run_model_elliptical(self):
        """
        For each species, integrate the equations of population change for each shell and species.

        The starting point will be, x0, the initial population.

        The launch rate will be first calculated at time t, then the change of population in that species will be calculated using the ODEs. 

        :return: None
        """
        print("Preparing equations for integration (Lambdafying) ...")
        
        if self.time_dep_density:
            # Drag equations will have to be lamdified separately as they will not be part of equations_flattened
            drag_upper_flattened = [self.drag_term_upper[i, j] for j in range(self.drag_term_upper.cols) for i in range(self.drag_term_upper.rows)]
            drag_current_flattened = [self.drag_term_cur[i, j] for j in range(self.drag_term_cur.cols) for i in range(self.drag_term_cur.rows)]

            self.drag_upper_lamd = [sp.lambdify(self.all_symbolic_vars, eq, 'numpy') for eq in drag_upper_flattened]
            self.drag_cur_lamd = [sp.lambdify(self.all_symbolic_vars, eq, 'numpy') for eq in drag_current_flattened]

            # Set up time varying density 
            self.density_data = preload_density_data(os.path.join('pyssem', 'utils', 'drag', 'dens_highvar_2000_dens_highvar_2000_lookup.json'))
            # Use only the available dates from the density data for date mapping
            available_dates = sorted(self.density_data.keys())
            self.date_mapping = available_dates
            
            # This will change when jb2008 is updated
            available_altitudes = list(map(int, list(self.density_data['2020-03'].keys())))
            available_altitudes.sort()

            self.nearest_altitude_mapping = precompute_nearest_altitudes(available_altitudes)

            self.prev_t = -1  # Initialize to an invalid time
            self.prev_rho = None


            output = solve_ivp(self.population_shell_time_varying_density, [self.scen_times[0], self.scen_times[-1]], x0,
                            args=(self.full_lambda_flattened, self.equations, self.scen_times),
                            t_eval=self.scen_times, method=self.integrator)
            
            self.drag_upper_lamd = None
            self.drag_cur_lamd = None

        else:
            # This should change location, but first make the fragments spread distribution
            for term in self.collision_terms:
                # === 1. Sum over SMA × ECC for each (shell, mass) bin ===
                totals = term.fragment_spread_totals.sum(axis=(2, 3), keepdims=True)  # shape: (shell, mass, 1, 1)

                # === 2. Normalize safely using np.where (broadcasting-friendly) ===
                with np.errstate(invalid='ignore', divide='ignore'):
                    spread_distribution = np.where(
                        totals > 0,
                        term.fragment_spread_totals / totals,
                        0.0
                    )

                # === 3. Store for later use ===
                term.spread_distribution = spread_distribution

                if np.sum(spread_distribution) == 0 and np.sum(totals) != 0:
                    print(f"Warning: No fragments produced for term {term.name}. Check your collision parameters.")

            # === 1. Setup ===
            x0_sum = np.sum(self.x0, axis=2)  # shape (n_shells, n_species)
            flat_vars = self.all_symbolic_vars
            self.n_sma_bins, n_species, self.n_ecc_bins = self.x0.shape
            self.n_alt_shells = self.n_shells # remember the shells are in altitude

            # === 2. Lambdify each collision term’s eqs_sources ===
            for term in self.collision_terms:
                term.lambdified_sources = sp.lambdify(flat_vars, term.eqs_sources, modules="numpy")
                term.lambdified_sinks = sp.lambdify(flat_vars, term.eqs_sinks, modules="numpy")

            # Map species index to mass bin index, only for debris
            species_to_mass_bin = {
                i: j for j, (i, name) in enumerate(
                    [(i, name) for i, name in enumerate(self.species_names) if name.startswith("N")]
                )
            }

            launch_rate_functions = np.full(
                (self.n_sma_bins,  self.species_length, self.n_ecc_bins), 
                None, 
                dtype=object
            )

            if not self.baseline:
                print('Building launch rate interpolators...')
                for sma in range(self.n_sma_bins):
                    for species in range( self.species_length):
                        for ecc in range(self.n_ecc_bins):
                            rate_array = self.full_lambda_flattened[sma, species, ecc]

                            try:
                                launch_rate_functions[sma, species, ecc] = None  # default

                                if rate_array is None:
                                    continue

                                # Case 1: ndarray directly
                                if isinstance(rate_array, np.ndarray):
                                    flattened_array = rate_array.astype(float)

                                # Case 2: mixed list of array + zeros
                                elif isinstance(rate_array, list):
                                    array_found = next(
                                        (np.asarray(r).astype(float) for r in rate_array if isinstance(r, np.ndarray)),
                                        None
                                    )
                                    if array_found is None:
                                        continue
                                    flattened_array = array_found

                                # Case 3: scalar/unexpected → skip
                                else:
                                    continue

                                # Clean
                                flattened_array[np.isnan(flattened_array)] = 0.0
                                flattened_array[np.isinf(flattened_array)] = 0.0

                                # Validate
                                if flattened_array.shape[0] != len(self.scen_times):
                                    continue
                                if np.all(flattened_array == 0.0):
                                    continue

                                # === Interpolate with make_interp_spline ===
                                spline_func, _, _ = self._zero_padded_spline(self.scen_times, flattened_array, bc_type="natural")
                                launch_rate_functions[sma, species, ecc] = spline_func

                            except Exception as e:
                                raise ValueError(
                                    f"Failed processing rate_array at [sma={sma}, species={species}, ecc={ecc}]:\n"
                                     f"{rate_array}\n\n{e}"
                                )
            self.t_0 = 0
            
            self.progress_bar = tqdm(total=self.scen_times[-1] - self.scen_times[0], desc="Integrating Equations", unit="year")

            if self.integrator == "Euler":
                step_size = 0.01
                output = self._propagate_euler_elliptical(
                    self.x0.flatten(), self.scen_times, launch_rate_functions, step_size
                )
            else:
                output = solve_ivp(
                    fun=self.population_rhs,
                    t_span=(self.scen_times[0], self.scen_times[-1]),
                    y0=self.x0.flatten(),
                    t_eval=self.scen_times,
                    args=(launch_rate_functions, self.n_sma_bins, self.species_length, self.n_ecc_bins, self.n_alt_shells,
                          self.species_to_mass_bin, years, self.adot_all_species, self.edot_all_species, self.Δa, self.Δe, self.active_species_bool, self.all_species_list),
                    method = self.integrator # or any other method you prefer
                )

            # output = 1
            self.progress_bar.close()
            self.progress_bar = None # Set back to None becuase a tqdm object cannot be pickled

        if output.success:
            print(f"Model run completed successfully.")
        else:
            print(f"Model run failed: {output.message}")

        self.output = output # Save

        # --- outputs ---
        n_species = self.species_length
        n_time    = self.output.y.shape[1]

        # --- Unpack and reshape population data: (sma, species, ecc, time) ---
        x_matrix = self.output.y.reshape(self.n_sma_bins, n_species, self.n_ecc_bins, n_time)

        # --- Project to altitude shells over time ---
        n_eff = np.zeros((self.n_shells, n_species, n_time))  # (alt/shell, species, time)
        for s in range(n_species):
            for t_idx, _ in enumerate(self.output.t):
                snap = x_matrix[:, s, :, t_idx]  # (sma, ecc)
                cube = np.zeros((self.n_sma_bins, n_species, self.n_ecc_bins))
                cube[:, s, :] = snap
                alt_proj = self.sma_ecc_mat_to_altitude_mat(cube)  # (alt, species)
                n_eff[:, s, t_idx] = alt_proj[:, s]

        self.output.y_alt = n_eff  # shape: (n_alt_shells, n_species, n_time)

        ###############
        # Indicator variables rely on altitude shells to calculate the number of collisions,
        # Therefore, project (sma,ecc) -> altitude shells (y_alt), then evaluate indicators.
        ###############
        if hasattr(self, 'indicator_variables_list'):
            print("Evaluating post-processed indicator variables...")

            # --- Prepare indicator results dict ONCE (not inside loops) ---
            if not hasattr(self, 'indicator_results') or self.indicator_results is None:
                self.indicator_results = {}
            self.indicator_results['indicators'] = {}

            # --- Sanity checks ---
            y_alt = self.output.y_alt
            n_shells, n_species_chk, n_time_chk = y_alt.shape
            if n_shells != self.n_shells or n_species_chk != self.species_length:
                raise ValueError("Shape mismatch: y_alt dims do not match self.n_shells/self.species_length.")
            if n_time_chk != len(self.output.t):
                raise ValueError("Time axis mismatch: len(self.output.t) != y_alt.shape[2].")

            # --- Build symbol→(species_idx, shell_idx) order mapping ---
            order_map = self._build_symbol_order_map()

            # --- Evaluate each indicator with states ordered as self.all_symbolic_vars ---
            for group in self.indicator_variables_list:
                for indicator_var in group:
                    try:
                        eq  = sp.simplify(indicator_var.eqs)
                        fun = sp.lambdify(self.all_symbolic_vars, eq, 'numpy')

                        evaluated_indicator_dict = {}

                        for t_idx, t in enumerate(self.output.t):
                            # Build state vector matching self.all_symbolic_vars
                            state = np.empty(len(order_map), dtype=float)
                            for j, (sp_idx, sh_idx) in enumerate(order_map):
                                state[j] = y_alt[sh_idx, sp_idx, t_idx]

                            evaluated_indicator_dict[t] = fun(*state)

                        self.indicator_results['indicators'][indicator_var.name] = evaluated_indicator_dict

                    except Exception as e:
                        raise ValueError(
                            f"Failed processing rate_array at [sma={sma}, species={species}, ecc={ecc}]:\n"
                            f"{rate_array}\n\n{e}"
                        )
            # Finally lambdify the equations for integration, this will just be pmd
            # equations_flattened = [self.equations[i, j] for j in r÷
            self.full_Cdot_PMD = [sp.lambdify(flat_vars, eq, 'numpy') for eq in self.full_Cdot_PMD]

            # species-major stacking of shells → (n_species*n_shells, n_time)
            self.output.y_alt = np.transpose(n_eff, (1, 0, 2)).reshape(self.species_length * self.n_shells,
                                                                n_time)
            
            # print("Indicator variables succesfully ran")
            # print(self.indicator_results['indicators'].keys())

        return
    
    def run_model(self):
        """
        For each species, integrate the equations of population change for each shell and species.

        The starting point will be, x0, the initial population.

        The launch rate will be first calculated at time t, then the change of population in that species will be calculated using the ODEs. 

        :return: None
        """
        print("Preparing equations for integration (Lambdafying) ...")
        
        # Initial Population
        x0 = self.x0.T.values.flatten()
        ## NEW IMPLEMENTATION THAT SEEMS WORKING WITH INTERP
        # Let's assume full_lambda_flattened is your list of launch rate arrays
        launch_rate_functions = []
        start_time = self.scen_times[0]
        time_step_duration = self.scen_times[1] - self.scen_times[0]

        if not self.baseline:
            for rate_array in self.full_lambda_flattened:
                try: 
                    if rate_array is not None:
                        clean_rate_array = np.array(rate_array)
                        clean_rate_array[np.isnan(clean_rate_array)] = 0 # Replace any NaN values with 0.
                        clean_rate_array[np.isinf(clean_rate_array)] = 0 # Replace any infinity values (positive or negative) with 0.

                        ## USE INTERPOLATION
                        # interp_func = interp1d(self.scen_times, clean_rate_array, 
                        #                     kind='cubic', # 'linear', 'cubic'
                        #                     bounds_error=False, 
                        #                     fill_value=0)
                        # launch_rate_functions.append(interp_func)

                        # USE STEP FUNCTION
                        step_func = StepFunction(start_time, time_step_duration, clean_rate_array)
                        launch_rate_functions.append(step_func)
                        
                    else:
                        # If there are no launches, create a simple lambda that always returns 0
                        launch_rate_functions.append(lambda t: 0.0)
                except:
                    launch_rate_functions.append(lambda t: 0.0)


        if self.time_dep_density:
            # Drag equations will have to be lamdified separately as they will not be part of equations_flattened
            drag_upper_flattened = [self.drag_term_upper[i, j] for j in range(self.drag_term_upper.cols) for i in range(self.drag_term_upper.rows)]
            drag_current_flattened = [self.drag_term_cur[i, j] for j in range(self.drag_term_cur.cols) for i in range(self.drag_term_cur.rows)]

            self.drag_upper_lamd = [sp.lambdify(self.all_symbolic_vars, eq, 'numpy') for eq in drag_upper_flattened]
            self.drag_cur_lamd = [sp.lambdify(self.all_symbolic_vars, eq, 'numpy') for eq in drag_current_flattened]

            # Set up time varying density 
            self.density_data = preload_density_data(os.path.join('pyssem', 'utils', 'drag', 'dens_highvar_2000_dens_highvar_2000_lookup.json'))
            self.date_mapping = precompute_date_mapping(pd.to_datetime(self.start_date), pd.to_datetime(self.end_date) + pd.DateOffset(years=self.simulation_duration
                                                                                                                                       ))
            
            # This will change when jb2008 is updated
            available_altitudes = list(map(int, list(self.density_data['2020-03'].keys())))
            available_altitudes.sort()

            self.nearest_altitude_mapping = precompute_nearest_altitudes(available_altitudes)

            self.prev_t = -1  # Initialize to an invalid time
            self.prev_rho = None

            # print("Integrating equations...")
            output = solve_ivp(self.population_shell_time_varying_density, [self.scen_times[0], self.scen_times[-1]], x0,
                            args=(launch_rate_functions, self.equations, self.scen_times),
                            t_eval=self.scen_times, method=self.integrator)
            
            self.drag_upper_lamd = None
            self.drag_cur_lamd = None

        else:
            self.progress_bar = tqdm(total=self.scen_times[-1] - self.scen_times[0], desc="Integrating Equations", unit="year")
            
            output = solve_ivp(self.population_shell, [self.scen_times[0], self.scen_times[-1]], x0,
                                        args=(launch_rate_functions, self.equations),
                                        t_eval=self.scen_times, method=self.integrator)
            
            self.progress_bar.close()
            self.progress_bar = None # Set back to None becuase a tqdm object cannot be pickled

        if output.success:
            print(f"Model run completed successfully.")
        else:
            print(f"Model run failed: {output.message}")
            exit()

        self.output = output # Save

        # Evaluate indicator variables
        if hasattr(self, 'indicator_variables_list'):
            print("Evaluating post-processed indicator variables...")
            self.indicator_results['indicators'] = {}

            for i in self.indicator_variables_list:
                for indicator_var in i:
                    try:
                        simplified_eqs = sp.simplify(indicator_var.eqs)
                        indicator_fun = sp.lambdify(self.all_symbolic_vars, simplified_eqs, 'numpy')
                        evaluated_indicator_dict = {}

                        # Iterate over states (rows in y) and corresponding time steps (t)
                        for state, t in zip(self.output.y.T, self.output.t):
                            # Evaluate the indicator function for the current state
                            evaluated_value = indicator_fun(*state)
                            # Store the result in the dictionary with the corresponding time step
                            evaluated_indicator_dict[t] = evaluated_value

                        # Store the results for this indicator in the results dictionary
                        self.indicator_results['indicators'][indicator_var.name] = evaluated_indicator_dict
                    except Exception:
                        print(f"Cannot make indicator for {indicator_var}")
                        print(Exception)

        return
    def population_shell_for_OPUS(self, t, N, equations, times, launch, time_idx):
        dN_dt = np.zeros_like(N)

        if self.time_dep_density:
            # No need to cache rho, as propagation is one timestep 
            current_t_step = int(t) + time_idx
            if current_t_step > self.prev_t:
                rho = JB2008_dens_func(time_idx, self.R0_km, self.density_data, self.date_mapping, self.nearest_altitude_mapping)
                self.prev_rho = rho
                self.prev_t = current_t_step
            else:
                rho = self.prev_rho  # Use cached rho

            rho = JB2008_dens_func(t, self.R0_km, self.density_data, self.date_mapping, self.nearest_altitude_mapping)

            species_per_shell = self.species_length

        # Iterate over each component in N
        for i in range(len(N)):
            if self.time_dep_density:
                shell_index = i // species_per_shell

                shell_rho = rho[shell_index]  # use directly

                # Apply drag
                current_drag = self.drag_cur_lamd[i](*N) * shell_rho
                dN_dt[i] += current_drag

                if shell_index < (self.n_shells - 1):
                    upper_rho = rho[shell_index + 1]
                    upper_drag = self.drag_upper_lamd[i](*N) * upper_rho
                    dN_dt[i] += upper_drag

            # Incoming new species
            # Compute and add the external modification rate, if applicable
            # Now using np.interp to calculate the increase
            if launch[i] is not None:
                # increase = np.interp(t, times, launch[i])
                increase = launch[i]
                # If increase is nan set to 0
                if np.isnan(increase) or np.isinf(increase) or increase is None:
                    increase = 0
                else:
                    dN_dt[i] += increase

            # Compute the intrinsic rate of change from the differential equation
            change = equations[i](*N)
            dN_dt[i] += change

        return dN_dt

    def _build_symbol_order_map(self):
                """
                Returns a list of (species_idx, shell_idx) in the exact order of self.all_symbolic_vars.
                shell_idx is 0-based; symbol names are assumed to end with '_<shell>' (1-based in the name).
                """
                species_to_idx = {name: i for i, name in enumerate(self.species_names)}
                order_map = []

                for sym in self.all_symbolic_vars:
                    name = str(sym)  # e.g., 'N_0.00141372kg_7' or 'S_3'
                    base, sep, shell_str = name.rpartition('_')
                    if sep == '' or not shell_str.isdigit():
                        raise ValueError(f"Symbol '{name}' must end with '_<shell_index>' (1-based).")

                    shell_idx = int(shell_str) - 1  # convert to 0-based
                    if base not in species_to_idx:
                        # strict match against species_names to avoid accidental mis-ordering
                        raise KeyError(f"Symbol base '{base}' not found in species_names {self.species_names}.")

                    species_idx = species_to_idx[base]
                    if not (0 <= shell_idx < self.n_shells):
                        raise IndexError(f"Shell index {shell_idx} out of range for symbol '{name}' with n_shells={self.n_shells}.")

                    order_map.append((species_idx, shell_idx))

                # Sanity: number of symbols must match n_shells * n_species
                expected = self.n_shells * self.species_length
                if len(order_map) != expected:
                    raise ValueError(f"Symbol count {len(order_map)} != n_shells*n_species ({expected}).")
                return order_map

    
    def population_shell(self, t, N, launch_funcs, eq_funcs, progress_bar=True):
        """
        Seperate function to ScenarioProperties, this will be used in the solve_ivp function.

        :param t: Timestep (int)
        :param N: Population Count (Flattened array of species and shells)
        :param full_lambda: Launch rates (Flattened np.array of species and shells)
        :param equations: Equations (Lambdified sympy functions for each species and shell)
        :param times: Times (Times for the simulation, usually years)

        :return: Rate of change of population at the given timestep, t. 
        """
        # Update the progress bar
        if self.progress_bar is not None and progress_bar:
            self.progress_bar.update(t - self.progress_bar.n)


        # NEW IMPLEMENTATION THAT SEEMS WORKING WITH INTERP
        dN_dt = np.zeros_like(N)

        # --- This is now much more efficient ---
        # Calculate the intrinsic rate of change from the differential equations
        # This part can be vectorized if your `equations` list is lambdified correctly
        intrinsic_rates = np.array([eq(*N) for eq in eq_funcs])

        if self.baseline:
            return intrinsic_rates
        
        # Calculate the launch rates at the current time 't' by calling the functions
        launch_rates = np.array([func(t) for func in launch_funcs])

        # The total rate of change is the sum
        dN_dt = intrinsic_rates + launch_rates

        return dN_dt
    

    def population_shell_time_varying_density(self, t, N, launch_funcs, eq_funcs, progress_bar=True):
        """
        Seperate function to ScenarioProperties, this will be used in the solve_ivp function.

        :param t: Timestep
        :param N: Population Count
        :param launch_funcs: Launch rate functions
        :param eq_funcs: Equation functions
        :param progress_bar: Whether to update progress bar

        :return: Rate of change of population
        """
        # Update the progress bar
        if self.progress_bar is not None and progress_bar:
            self.progress_bar.update(t - self.progress_bar.n)

        # print(f"Time: {t}")
        dN_dt = np.zeros_like(N)

        if self.time_dep_density:
            # Cache management logic for rho
            # For the first year (t <= 1), use a consistent density value
            # For later years, update more frequently to capture time variations
            
            # Update density yearly instead of at each timestep to reduce integration instability
            current_year = int(t)
            
            # Only update density if we've moved to a new year
            if not hasattr(self, 'last_density_year') or self.last_density_year != current_year:
                self.last_density_year = current_year
                
                # Calculate density for this year - cycle through available data
                simulation_duration = self.scen_times[-1] - self.scen_times[0]
                t_percentage = (t - self.scen_times[0]) / simulation_duration * 100
                
                # For simulations longer than available data, cycle through the available months
                # Available data covers 5 months (0-100%), so cycle every 5 months
                cycle_period = 100  # 5 months = 100% of available data
                t_percentage = t_percentage % cycle_period
                
                t_percentage = max(0, min(100, t_percentage))  # Clamp to 0-100
                
                # Calculate density for all shells at this time
                rho = JB2008_dens_func(t_percentage, self.R0_km.tolist(), self.density_data, self.date_mapping, self.nearest_altitude_mapping)
                
                if rho is None or len(rho) == 0:
                    raise ValueError(f"Failed to get density at t={t}, t_percentage={t_percentage}")
                
                # Store the density for this year
                self.cached_rho = rho
                print(f"Updated density for year {current_year} (t={t:.2f})")
            
            # Use the cached density for this year
            rho = self.cached_rho
            
            # Ensure we got valid density values - no fallbacks
            if rho is None or len(rho) == 0:
                raise ValueError(f"JB2008 density data not available at time {t} (t_percentage={t_percentage:.2f})")

            # Essential safety checks only
            if rho is None or len(rho) == 0:
                raise ValueError(f"Could not obtain density values at time {t}")
            
            # Ensure rho is a numpy array and handle any NaN/inf values
            rho = np.array(rho)
            if np.any(np.isnan(rho)) or np.any(np.isinf(rho)):
                raise ValueError(f"Invalid density values (NaN/inf) at time {t}")
            
            
            # No artificial clamping - use raw JB2008 data to preserve natural variations
            rho_full = np.repeat(rho, self.species_length)
            species_per_shell = self.species_length

            # Apply drag computations with time-varying density
            for i in range(len(N)):
                shell_index = i // species_per_shell
                
                # Safety check for shell_index
                if shell_index >= len(rho):
                    shell_index = len(rho) - 1
                if shell_index < 0:
                    shell_index = 0

                # Ensure drag_cur_lamd and drag_upper_lamd functions are correctly accessed and used
                try:
                    # Safety check for drag function availability
                    if (hasattr(self, 'drag_cur_lamd') and hasattr(self, 'drag_upper_lamd') and 
                        i < len(self.drag_cur_lamd) and i < len(self.drag_upper_lamd)):
                        
                        if i < len(N) - 1 and shell_index + 1 < len(rho):
                            # For time-dependent density, multiply by ballistic coefficient and density
                            species_index = i % self.species_length
                            species_list = [species for group in self.species.values() for species in group]
                            species = species_list[species_index]
                            
                            current_drag = self.drag_cur_lamd[i](*N) * species.beta * rho_full[shell_index]
                            upper_drag = self.drag_upper_lamd[i](*N) * species.beta * rho_full[shell_index + 1]
                            dN_dt[i] += current_drag + upper_drag
                        else:
                            # For time-dependent density, multiply by ballistic coefficient and density
                            species_index = i % self.species_length
                            species_list = [species for group in self.species.values() for species in group]
                            species = species_list[species_index]
                            
                            current_drag = self.drag_cur_lamd[i](*N) * species.beta * rho_full[shell_index]
                            dN_dt[i] += current_drag
                except (IndexError, TypeError):
                    # Skip drag calculation for this index
                    pass

                # Apply general equation dynamics
                dN_dt[i] += eq_funcs[i](*N)

            if self.baseline:
                return dN_dt
        
            # Calculate the launch rates at the current time 't' by calling the functions
            launch_rates = np.array([func(t) for func in launch_funcs])

            # The total rate of change is the sum
            dN_dt = dN_dt + launch_rates        

            return dN_dt
    
    def population_shell_for_OPUS(self, t, N, equations, times, launch):
        dN_dt = np.zeros_like(N)

        # Iterate over each component in N
        for i in range(len(N)):
        
            # Compute and add the external modification rate, if applicable
            # Now using np.interp to calculate the increase
            if launch[i] is not None:
                # increase = np.interp(t, times, launch[i])
                increase = launch[i]
                # If increase is nan set to 0
                if np.isnan(increase) or np.isinf(increase) or increase is None:
                    increase = 0
                else:
                    dN_dt[i] += increase

            # Compute the intrinsic rate of change from the differential equation
            change = equations[i](*N)
        
            dN_dt[i] += change

        return dN_dt
    
    def propagate(self, population, times, launch=None, elliptical=False, euler=False, step_size=None, opus=True):
        """
            This will use the equations that have been built already by the model, and then integrate the differential equations
            over a chosen timestep. The population and launch (if provided) must be the same length as the species and shells.

            :param population: Initial population
            :param times: Times to integrate over
            :param launch: Launch rates
            :param elliptical: If True, propagate using the elliptical model formulation.
            :param step_size: Fixed timestep to use with explicit integrators (e.g. Euler).

            :return: results_matrix
        """
        if launch is False:
            launch = None

        if opus:
            self.opus = True

        times = np.asarray(times, dtype=float)
        if times.ndim != 1 or times.size < 2:
            raise ValueError("times must be a 1D array-like with at least a start and end point.")
        if np.any(np.diff(times) < 0):
            times = np.sort(times)

        integrator_name = (self.integrator or "rk45").lower()

        if not elliptical:
            # check to see if the equations have already been lamdified
            if self.equations is None:
                self.equations = self.lambdify_equations()

            population_flat = np.asarray(population, dtype=float).flatten()
            launch_for_rhs = launch
            if launch_for_rhs is None:
                launch_for_rhs = [None] * population_flat.size

            if euler or euler: # either defined in json or passed as true
                results_matrix = self._propagate_euler_circular(
                    population_flat, times, launch_for_rhs, step_size
                )
                return results_matrix, None

            output = solve_ivp(self.population_shell_for_OPUS, [times[0], times[-1]], population_flat,
                                args=(self.equations, times, launch_for_rhs), 
                                t_eval=times, method=self.integrator)
            
            if output.success:
                # Extract the results at the specified time points
                results_matrix = output.y.T  # Transpose to make it [time, variables]
                return results_matrix, None 
            else:
                print(f"Model run failed: {output.message}")
                return None

        if elliptical:
            # OPUS provides a one-year launch file. Wrap numeric per-cell rates
            # into constant callables expected by population_rhs.
            if launch is not None:
                launch_rate_functions = np.full(
                    (self.n_sma_bins, self.species_length, self.n_ecc_bins),
                    None,
                    dtype=object
                )
                for sma in range(self.n_sma_bins):
                    for species in range(self.species_length):
                        for ecc in range(self.n_ecc_bins):
                            try:
                                rate = float(launch[sma, species, ecc])
                            except Exception:
                                rate = 0.0
                            if np.isfinite(rate) and rate != 0.0:
                                # constant rate over this one-year propagate window
                                launch_rate_functions[sma, species, ecc] = (lambda r=rate: (lambda t: r))()
                            else:
                                launch_rate_functions[sma, species, ecc] = None
            else:
                # Fallback to any precomputed functions
                launch_rate_functions = getattr(self, 'launch_rate_functions', None)

            self.launch_rate_functions = launch_rate_functions

            if euler:
                mock_result = self._propagate_euler_elliptical(
                    population, times, launch_rate_functions, step_size
                )
                # Extract the final state from the mock result
                final_state = mock_result.y[:, -1].reshape(self.n_sma_bins, self.species_length, self.n_ecc_bins)
                results_matrix_alt = self.sma_ecc_mat_to_altitude_mat(final_state)
                return final_state, results_matrix_alt

            n_alt_shells = getattr(self, 'n_alt_shells', self.n_shells)

            output = solve_ivp(
                fun=self.population_rhs,
                t_span=(times[0], times[-1]),
                y0=np.asarray(population, dtype=float).flatten(),
                t_eval=times,
                args=(
                    launch_rate_functions, self.n_sma_bins, self.species_length, self.n_ecc_bins, n_alt_shells,
                    self.species_to_mass_bin, years, self.adot_all_species, self.edot_all_species, self.Δa, self.Δe, 
                    self.active_species_bool, self.all_species_list
                ),
                method=self.integrator  # or any other method you prefer
            )

            if not output.success:
                raise RuntimeError(f"Elliptical propagation failed: {output.message}")

            # convert back to the original shape, only the final state is needed
            results_matrix = output.y[:, -1].reshape(self.n_sma_bins, self.species_length, self.n_ecc_bins)
            results_matrix_alt = self.sma_ecc_mat_to_altitude_mat(results_matrix)


            print("Elliptical propagation completed successfully. Sum of the results matrix: ", np.sum(results_matrix))
            
            return results_matrix, results_matrix_alt

    def _forward_euler(self, rhs, y0, times, step_size=None, progress_bar=None):
        """
        Integrate an ODE using a fixed-step forward Euler method.
        """
        times = np.asarray(times, dtype=float)
        y_current = np.asarray(y0, dtype=float).reshape(-1)

        if times.ndim != 1 or times.size < 2:
            raise ValueError("times must contain at least a start and end value for Euler integration.")

        total_span = times[-1] - times[0]
        if step_size is None:
            if times.size > 1 and total_span > 0:
                step_size = total_span / max(1, (times.size - 1))
            else:
                step_size = 1.0

        if step_size <= 0:
            raise ValueError("step_size must be positive for Euler integration.")

        results = [y_current.copy()]
        t_current = float(times[0])
        eval_index = 1

        while eval_index < times.size:
            target = float(times[eval_index])
            if target < t_current:
                raise ValueError("times must be non-decreasing for Euler integration.")

            while t_current < target - 1e-12:
                dt = min(step_size, target - t_current)
                dydt = np.asarray(rhs(t_current, y_current), dtype=float).reshape(-1)
                if dydt.shape != y_current.shape:
                    raise ValueError("Derivative vector shape mismatch during Euler integration.")
                y_current = y_current + dt * dydt
                # Prevent small negative populations due to numerical error
                y_current = np.where(y_current < 0.0, 0.0, y_current)
                t_current += dt
                
                # Update progress bar if provided
                if progress_bar is not None:
                    progress_bar.update(dt)

            # Snap to the requested output time and store the state
            t_current = target
            results.append(y_current.copy())
            eval_index += 1

        return np.stack(results, axis=0)

    def _propagate_euler_circular(self, population_flat, times, launch, step_size):
        """
        Forward Euler propagation for circular (altitude-based) representation.
        """
        def rhs(t, state):
            return self.population_shell_for_OPUS(t, state, self.equations, times, launch)

        return self._forward_euler(rhs, population_flat, times, step_size)

    def _propagate_euler_elliptical(self, population, times, launch_rate_functions, step_size):
        """
        Forward Euler propagation for the elliptical (sma/ecc) representation.
        Returns a mock solve_ivp object with the same interface.
        """
        population_flat = np.asarray(population, dtype=float).flatten()
        launch_funcs = launch_rate_functions
        args = (
            launch_funcs, self.n_sma_bins, self.species_length, self.n_ecc_bins,
            getattr(self, 'n_alt_shells', self.n_shells), self.species_to_mass_bin, years,
            self.adot_all_species, self.edot_all_species, self.Δa, self.Δe,
            self.active_species_bool, self.all_species_list
        )

        def rhs(t, state):
            return self.population_rhs(t, state, *args, progress_bar=False, opus=self.opus)

        # Create progress bar for Euler integration
        total_span = times[-1] - times[0]
        progress_bar = tqdm(total=total_span, desc="Euler Integration", unit="year")
        
        try:
            # Get the full time series from Euler integration
            states = self._forward_euler(rhs, population_flat, times, step_size, progress_bar=progress_bar)
        finally:
            # Ensure progress bar is closed
            progress_bar.close()
        
        # Create a mock solve_ivp result object
        class MockSolveIVPResult:
            def __init__(self, y, t):
                self.y = y  # Shape: (n_vars, n_times)
                self.t = t  # Shape: (n_times,)
                self.success = True
                self.message = "Euler integration completed successfully"
        
        # Return the mock object that mimics solve_ivp output
        return MockSolveIVPResult(states.T, np.array(times))


    def lambdify_equations(self):
        """
            Convert the Sympy symbolic equations to lambda functions, this allows for a quicker integration for SciPy.

            Returns: equations, full_lambda_flattened
        """

        equations_flattened = [self.equations[i, j] for j in range(self.equations.cols) for i in range(self.equations.rows)]

        # Convert the equations to lambda functions
        if self.parallel_processing:
            equations = parallel_lambdify(equations_flattened, self.all_symbolic_vars)
        else:
            equations = [sp.lambdify(self.all_symbolic_vars, eq, 'numpy') for eq in equations_flattened]

        return equations

    def lambdify_launch(self, full_lambda=None):
        """ 
            Convert the Numpy launch rates to Scipy lambdified functions for integration.
        
        """
        # Launch rates
        # full_lambda_flattened = list(self.full_lambda)  
        full_lambda_flattened = []
        # # Iterate through columns first, then rows
        # for c in range(self.full_lambda.cols):      # Iterate over column indices (0, 1, 2)
        #     for r in range(self.full_lambda.rows):  # Iterate over row indices (0 to 23)
        #         full_lambda_flattened.append(self.full_lambda[r, c])

        if full_lambda is None:
            for i in range(len(self.full_lambda)):
                if self.full_lambda[i] is not None:
                    full_lambda_flattened.extend(self.full_lambda[i])
                else:
                    # Append None to the list, length of scenario_properties.n_shells
                    full_lambda_flattened.extend([None]*self.n_shells)
        else:
            for i in range(len(full_lambda)):
                if full_lambda[i] is not None:
                    full_lambda_flattened.extend(full_lambda[i])
                else:
                    # Append None to the list, length of scenario_properties.n_shells
                    full_lambda_flattened.extend([None]*self.n_shells)

        return full_lambda_flattened
    

    def lambdify_launch_elliptical(self, full_lambda=None):
        full_lambda_flattened = []

        if self.baseline:
            return full_lambda_flattened

        if full_lambda is None:
            full_lambda = self.full_lambda

        for species_lambda in full_lambda:
            if species_lambda is None:
                if self.elliptical:
                    full_lambda_flattened.extend([None] * (self.n_shells * self.n_ecc_bins))
                else:
                    full_lambda_flattened.extend([None] * self.n_shells)
                continue
            full_lambda_flattened.extend(species_lambda)

        # Print total launches per species
        species_names = self.species_names
        idx = 0
        for i, species_lambda in enumerate(full_lambda):
            if species_lambda is None:
                idx += self.n_shells * (self.n_ecc_bins if self.elliptical else 1)
                continue

            total_launches = sum(
                np.sum(entry) if isinstance(entry, np.ndarray) else 0
                for entry in species_lambda
            )
            # print(f"Species: {species_names[i]} — Total Launches: {int(total_launches)}")

        # ============================
        # Reshape for use with [sma, species, ecc]
        # ============================
        if self.elliptical:
            reshaped = np.array(full_lambda_flattened, dtype=object).reshape(
                (len(species_names), self.n_shells, self.n_ecc_bins)
            )
            full_lambda_reshaped = np.transpose(reshaped, (1, 0, 2))  # → (sma, species, ecc)
        else:
            reshaped = np.array(full_lambda_flattened, dtype=object).reshape(
                (len(species_names), self.n_shells)
            )
            full_lambda_reshaped = np.transpose(reshaped, (1, 0))  # → (sma, species)

        self.full_lambda_flattened = full_lambda_reshaped
        return self.full_lambda_flattened

    def _build_symbol_order_map(self):
                """
                Returns a list of (species_idx, shell_idx) in the exact order of self.all_symbolic_vars.
                shell_idx is 0-based; symbol names are assumed to end with '_<shell>' (1-based in the name).
                """
                species_to_idx = {name: i for i, name in enumerate(self.species_names)}
                order_map = []

                for sym in self.all_symbolic_vars:
                    name = str(sym)  # e.g., 'N_0.00141372kg_7' or 'S_3'
                    base, sep, shell_str = name.rpartition('_')
                    if sep == '' or not shell_str.isdigit():
                        raise ValueError(f"Symbol '{name}' must end with '_<shell_index>' (1-based).")

                    shell_idx = int(shell_str) - 1  # convert to 0-based
                    if base not in species_to_idx:
                        # strict match against species_names to avoid accidental mis-ordering
                        raise KeyError(f"Symbol base '{base}' not found in species_names {self.species_names}.")

                    species_idx = species_to_idx[base]
                    if not (0 <= shell_idx < self.n_shells):
                        raise IndexError(f"Shell index {shell_idx} out of range for symbol '{name}' with n_shells={self.n_shells}.")

                    order_map.append((species_idx, shell_idx))

                # Sanity: number of symbols must match n_shells * n_species
                expected = self.n_shells * self.species_length
                if len(order_map) != expected:
                    raise ValueError(f"Symbol count {len(order_map)} != n_shells*n_species ({expected}).")
                return order_map
    def _zero_padded_spline(self, x, y, bc_type="natural"):
                """
                Build a spline f(t) that returns 0 outside [x[0], x[-1]].
                Handles short series by reducing k automatically.
                Dedups x by averaging y at duplicate times.
                """
                x = np.asarray(x, float)
                y = np.asarray(y, float)

                # sort & dedup x, average y on duplicates
                order = np.argsort(x)
                x = x[order]
                y = y[order]
                xu, inv = np.unique(x, return_inverse=True)
                if xu.size != x.size:
                    y_agg = np.zeros_like(xu, dtype=float)
                    counts = np.zeros_like(xu, dtype=float)
                    np.add.at(y_agg, inv, y)
                    np.add.at(counts, inv, 1.0)
                    y = y_agg / counts
                    x = xu

                # choose spline degree
                k = int(min(3, max(1, len(x) - 1)))
                if len(x) == 1:
                    # constant inside the single support point
                    v = float(y[0])
                    t0 = t1 = float(x[0])
                    def f(tt):
                        tt = np.asarray(tt, float)
                        out = np.zeros_like(tt, float)
                        mask = (tt == t0)  # only defined at that point
                        out[mask] = v
                        return out
                    return f, t0, t1

                spl = make_interp_spline(x, y, k=k, bc_type=bc_type)
                t0, t1 = float(x[0]), float(x[-1])

                def f(tt):
                    tt = np.asarray(tt, float)
                    out = np.zeros_like(tt, float)
                    mask = (tt >= t0) & (tt <= t1)
                    if np.any(mask):
                        out[mask] = spl(tt[mask])
                    return out

                return f, t0, t1<|MERGE_RESOLUTION|>--- conflicted
+++ resolved
@@ -45,11 +45,7 @@
                  integrator: str, density_model: str, LC: float = 0.1, v_imp: float = None, 
                  fragment_spreading: bool = True, parallel_processing: bool = False, baseline: bool = False,
                  indicator_variables: list = None, launch_scenario: str = None, SEP_mapping: str = None,
-<<<<<<< HEAD
-                 elliptical: bool = False, eccentricity_bins: list = None, opus: bool = False
-=======
-                 elliptical: bool = False, eccentricity_bins: list = None, control: bool = False
->>>>>>> f98deaa2
+                 elliptical: bool = False, eccentricity_bins: list = None, control: bool = False, opus: bool = False
                  ):
         """
         Constructor for ScenarioProperties. This is the main focal point for the simulation, nearly all other methods are run from this parent class. 
