--- conflicted
+++ resolved
@@ -240,11 +240,6 @@
                         debris_species['radius'].extend(active_radii)
                     else:  # Just take the one value
                         if active_masses:
-<<<<<<< HEAD
-                            debris_species['mass'] = debris_species.get('mass', []) + [active_masses[0]]
-                        if active_radii:
-                            debris_species['radius'] = debris_species.get('radius', []) + [active_radii[0]]
-=======
                             # Ensure debris_species['mass'] is a list
                             current_mass = debris_species.get('mass', [])
                             if not isinstance(current_mass, list):
@@ -256,7 +251,6 @@
                             if not isinstance(current_radius, list):
                                 current_radius = [current_radius]
                             debris_species['radius'] = current_radius + [active_radii[0]]
->>>>>>> 1920ea11
 
                     # Create species objects for non-active species
                     if isinstance(properties.get('mass', []), list) and len(properties['mass']) > 1:
